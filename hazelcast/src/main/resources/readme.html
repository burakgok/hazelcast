<!doctype html>
<html lang="en">
<head>
    <meta charset="UTF-8"/>
    <title>Hazelcast Readme</title>
    <link rel="shortcut icon"
          href="data:image/vnd.microsoft.icon;base64,AAABAAEAEBAAAAEAIABoBAAAFgAAACgAAAAQAAAAIAAAAAEAIAAAAAAAAAQAAAAAAAAAAAAAAAAAAAAAAADu7en/e3NX/15UM/9eVDP/XlQz/15UM/+uqZj//////7+7rv9eVDP/XlQz/15UM/9eVDP/XlQz/15UM/+AeF7/jIZu/zYqAP82KgD/NioA/zYqAP82KgD/mZN+//////+vqpr/NioA/zYqAP82KgD/NioA/zYqAP82KgD/YFc2/3x0Wf82KgD/NioA/zYqAP82KgD/NioA/5mTfv//////r6qa/zYqAP82KgD/NioA/zYqAP82KgD/NioA/2BXNv98dFn/NioA/zYqAP82KgD/NioA/zYqAP+Zk37//////6+qmv82KgD/NioA/zYqAP82KgD/NioA/zYqAP9gVzb/fHRZ/zYqAP82KgD/NioA/zYqAP82KgD/mZN+//////+vqpr/NioA/zYqAP82KgD/NioA/zYqAP82KgD/YFc2/3x0Wf82KgD/NioA/zYqAP82KgD/NioA/5mTfv//////tLCh/zYqAP82KgD/NioA/zYqAP82KgD/NioA/2VcPP98dFn/NioA/zYqAP82KgD/NioA/zYqAP+Zk37///////Hw7f9dUzH/NioA/zYqAP82KgD/NioA/0A0DP/AvK//fHRZ/zYqAP82KgD/NioA/zYqAP82KgD/mZN+/////////////v7+//Lx7//x8O3/8fDt//Hw7f/5+fj//////3x0Wf82KgD/NioA/zYqAP82KgD/NioA/5mTfv//////8/b//+Hp///h6f//4en//+Hp///h6f//4en//+ft//98dFn/NioA/zYqAP82KgD/NioA/zYqAP+Zk37//////5q1//8ARv//AEb//wBG//8ARv//AEb//wBG//82bf//fHRZ/zYqAP82KgD/NioA/zYqAP82KgD/mZN+//////+atf//AEb//wBG//8ARv//AEb//wBG//8ARv//Nm3//3x0Wf82KgD/NioA/zYqAP82KgD/NioA/5mTfv//////mrX//wBG//8ARv//AEb//wBG//8ARv//AEb//zZt//98dFn/NioA/zYqAP82KgD/NioA/zYqAP+Zk37//////5q1//8ARv//AEb//wBG//8ARv//AEb//wBG//82bf//fHRZ/zYqAP82KgD/NioA/zYqAP82KgD/mZN+//////+atf//AEb//wBG//8ARv//AEb//wBG//8ARv//Nm3//5CJcv82KgD/NioA/zYqAP82KgD/NioA/5mTfv//////mrX//wBG//8ARv//AEb//wBG//8ARv//AEb//01+///x8O7/hX5k/2hfQP9oX0D/aF9A/2hfQP+zrp///////7PI//9AdP//QHT//0B0//9AdP//QHT//1eF///e5///AAAAAAAAAAAAAAAAAAAAAAAAAAAAAAAAAAAAAAAAAAAAAAAAAAAAAAAAAAAAAAAAAAAAAAAAAAAAAAAAAAAAAA==">
    <link rel="stylesheet" id="open-sans-css"
          href="//fonts.googleapis.com/css?family=Open+Sans%3A300italic%2C400italic%2C600italic%2C300%2C400%2C600&amp;subset=latin%2Clatin-ext&amp;ver=3.9.1"
          type="text/css" media="all" data-inprogress="">

    <style>

        body {
            font-family: 'Open Sans', sans-serif;
            color: #666;
            border-top: 6px solid #ff5f00;
            width: 100%;
            background: #f8f8f8;
            margin: 0;
            padding: 0;

        }

        .content {
            width: 800px;
            background: #fff;
            margin: 40px auto;
            border: 1px solid #ccc;
            padding: 30px 40px;
        }

        .logo {
            width: 45px;
            display: block;
            margin: 0 auto;
        }

        h1 {
            font-size: 40px;
            font-weight: 300;
            margin-top: 10px;
            text-align: center;
        }

        h2 {
            margin-top: 30px;
            margin-bottom: 5px;
            font-size: 27px;
        }

        h3 {
            margin-top: 5px;
            margin-bottom: 5px;
            font-size: 20px;
            font-style: italic;
        }

        h2 + p, h2 + ul {
            margin-top: 5px;
        }

        a {
            color: #ff5f00;
            text-decoration: none;
            font-weight: bold;
        }

        ul > li {
            margin-bottom: 5px;
        }

        ul.included {
            list-style-type: none;
            padding-left: 0px;
        }

        ul.included ul {
            margin-bottom: 12px;
            padding-left: 35px;
            list-style-type: disc;
        }

        ul.included ul li {
            margin-bottom: 3px;
        }

        h2:target {
            border-left: 5px solid #6ce26c;
            padding-left: 35px;
            margin-left: -40px;
        }

    </style>

</head>

<body>
<<<<<<< HEAD
<div class="content">

    <img class="logo" alt="Hazelcast Logo"
         src="data:image/png;base64,iVBORw0KGgoAAAANSUhEUgAAAGQAAABpCAYAAADMfIaKAAAAGXRFWHRTb2Z0d2FyZQBBZG9iZSBJbWFnZVJlYWR5ccllPAAAAnBJREFUeNrs3TFSwkAUxvElQ0fDDYwtFRb2eAO9gMIJ0BOgJ0BPEPQE3sD0FqayBW9AY+v4Fp9OhgHBwuTt5v/N7IQijLv7Y7PBmTxabo90esepHHwbuOoze399XvzlDR/nq37W0ddt8f0vkgdX7DqxvQNiKIextH6Ng8l1QH+Jx5g4Y5EPih/HvbRbwVluOifZAtGXNpeXWc0YsSXVD8pccC73AtFV8aJvJv+TrrSpoGS/gihGxnxVluE6SrK2cU+Zo1pQTjetkEyXEqk+maB0f0D8Jm7sNrGJe8qwvELGzEntuSiDsDrqT99ftpLS/TExgJIwB7YCCCAEEEAIIIAQQAAhgABCACGAAEIAAYQAAggBBBACCAEEEAIIIAQQQAgggBBACCCAEEAAIYDEm3ak48oD7fciSpDkYQUSJAqXLEAIIIAQQAAhgABCAAGEWEq7iYPu9I4H7qto24GrplaYr2j9Ju1xV5XudsMgrt1XKb204j890ONU+pDL8UZg8saCaJFPK1W6V6tT+vQox5HALBu1hyjGk7NXMt3X6n2S/nUbA1LCsFqP+Lt/jVkhIRSH7uveFjeI1rEP5ZcdJlrqPeoVMgmsv+NoQXTvSAPr9mnMK2QQYJ9Tf9mKFSTUX3lI+V+WsQACCAEEEAIIIAQQQAgggBBACCCAEEAAIYAAQgABhABCAAGEAAIIAaQRIAVTYQskZypsgdwxFYZA9NnpGdNha1O/krZgSoyA6PPSZ9KWTIuR215B8XdbJ6AY+h6iKIfsKYa+GPrLl7SRvDxSGPaWitLa90QtAVHHc9/Fej2QPfqauvCewl2N9VOAAQDt+HTADrWVDQAAAABJRU5ErkJggg=="/>

    <h1>Hazelcast Readme</h1>

    <h2>Table of Contents</h2>
    <ul>
        <li><a href="#included">What's Included</a></li>
        <li><a href="#getting-started">Getting Started</a></li>
        <li><a href="#mancenter">Management Center</a></li>
        <li><a href="#resources">Training, Tutorials and Events</a></li>
        <li><a href="#community">Hazelcast Community</a></li>
        <li><a href="#support">Support</a></li>

    </ul>

    <h2 id="included">What's Included:</h2>

    <ul class="included">

        <h3 id="folders">Folders</h3>

        <li><strong>/bin</strong>
            <ul>
                <li><strong>hazelcast.xml</strong> &mdash; the configuration file for Hazelcast.</li>
                <li><strong>server.bat</strong> &mdash; Starts a Hazelcast node for Windows users.</li>
                <li><strong>server.sh</strong> &mdash; Starts a Hazelcast node for Linux users.</li>
                <li><strong>stop.bat</strong> &mdash; Stops the current running Hazelcast node for Windows users.</li>
                <li><strong>stop.sh</strong> &mdash; Stops the current running Hazelcast node for Linux users.</li>
            </ul>
        </li>

        <li><strong>/code-samples</strong> &mdash; Hazelcast code samples to learn from and include in your projects.
            Please refer to the <a href="code-samples/readme.html">code samples readme</a> for more information.
        </li>

        <li><strong>/demo</strong>
            <ul>
                <li><strong>clientConsole.bat</strong> &mdash; Starts a sample client application for Windows users. You
                    can perform, for example, usual map operations using command line interface. This application
                    requires an up and running Hazelcast cluster.
                </li>
                <li><strong>clientConsole.sh</strong> &mdash; Starts a sample client application for Linux users. You
                    can perform, for example, usual map operations using command line interface. This application
                    requires an up and running Hazelcast cluster.
                </li>
                <li><strong>console.bat</strong> &mdash; Starts a sample node application for Windows users.</li>
                <li><strong>console.sh</strong> &mdash; Starts a sample node application for Linux users.</li>
            </ul>
        </li>

        <li><strong>/docs</strong>
            <ul>
                <li><strong>/javadoc</strong> &mdash; <a href="docs/javadoc/index.html">Hazelcast Javadoc</a>.</li>
                <li><strong>/manual</strong> &mdash; <a href="docs/manual/html/index.html">Hazelcast Reference
                    Manual</a>, also available in <a href="docs/manual/html-single/index.html">single page</a> and <a
                        href="docs/manual/pdf/hazelcast-documentation-${project.version}.pdf">pdf</a> formats.
                </li>
            </ul>
        </li>

        <li><strong>/lib</strong>
            <ul>
                <li><strong>hazelcast&ndash;<i>${project.version}</i>.jar</strong> &mdash; The core hazelcast JAR.</li>
                <li><strong>hazelcast-all&ndash;<i>${project.version}</i>.jar</strong> &mdash; Includes all of the
                    libraries here in one JAR file.
                </li>
                <li><strong>hazelcast-client&ndash;<i>${project.version}</i>.jar</strong> &mdash; Java native client
                    library to be included on classpath for Hazelcast client. This library contains Java client which is
                    complaint by the new Hazelcast Binary Client Protocol.
                </li>
                <li><strong>hazelcast-client-legacy&ndash;<i>${project.version}</i>.jar</strong> &mdash; The old Java
                    native client library to be included on classpath for Hazelcast client. This library contains Java
                    client implemented before the new Hazelcast Binary Client Protocol introduced.
                </li>
                <li><strong>hazelcast-cloud&ndash;<i>${project.version}</i>.jar</strong> &mdash; To connect to a
                    Hazelcast cluster on AWS as a client or node, include this library.
                </li>
                <li><strong>hazelcast-jclouds&ndash;<i>${project.version}</i>.jar</strong> &mdash; To connect to a
                    Hazelcast cluster on cloud environments supported by JClouds as a client or node, include this
                    library.
                </li>
                <li><strong>hazelcast-hibernate<i>(Hibernate
                    version)</i>&ndash;<i>${project.version}</i>.jar</strong> &mdash; These are the libraries that
                    enable Hazelcast to be used as a Hibernate 2nd Level Cache, for Hibernate 3 and 4.
                </li>
                <li><strong>hazelcast-jca&ndash;<i>${project.version}</i>.jar</strong> and <strong>hazelcast-jca-rar&ndash;<i>${project.version}</i>.rar</strong> &mdash;
                    These are the libraries when you want to use a Hazelcast Resource Adapter implementation.
                </li>
                <li><strong>hazelcast-spring&ndash;<i>${project.version}</i>.jar</strong> &mdash; This is the library to
                    integrate Hazelcast with Spring based applications.
                </li>
                <li><strong>hazelcast-wm&ndash;<i>${project.version}</i>.jar</strong> &mdash; This is the Hazelcast's
                    session replication module library.
                </li>
            </ul>
        </li>

        <li><strong>/license</strong>
            <ul>
                <li><strong>apache-v2-license.txt</strong> &mdash; Hazelcast License.</li>
                <li><strong>mancenter-license.txt</strong> &mdash; Management Center License.</li>
                <li><strong>notice.txt</strong> &mdash; NOTICE file corresponding to the section 4 (d) of the Apache
                    License.
                </li>
                <li><strong>README.txt</strong> &mdash; License README.</li>
            </ul>
        </li>

        <li><strong>/mancenter</strong>
            <ul>
                <li><strong>mancenter&ndash;<i>version</i>.war</strong> &mdash; Hazelcast Management Center. This WAR
                    file is executable (double click on it) to start Management Center or can be deployed as a web
                    application. Please see the <a href="docs/manual/html/managementcenter.html">Management Center
                        chapter</a> for more information.
                </li>
                <li><strong>startManCenter.bat</strong> &mdash; Starts the management center for Windows users.</li>
                <li><strong>startManCenter.sh</strong> &mdash; Starts the management center for Linux users.</li>
            </ul>
        </li>


    </ul>

    <h3 id="files">TXT Files</h3>
    <ul>
        <li><strong>changelog.txt</strong> &mdash; Shows the documentation revision history for Hazelcast Reference
            Manual.
        </li>
        <li><strong>release_notes.txt</strong> &mdash; Lists the new features, enhancements and fixes for this Hazelcast
            release.
        </li>
    </ul>


    <h2 id="getting-started">Getting Started</h2>

    <p>First, go through the included <a href="docs/manual/html-single/hazelcast-documentation.html#getting-started">Getting
        Started guide</a> to get Hazelcast up and running. Don't miss the sections on <a
            href="docs/manual/html-single/hazelcast-documentation.html#starting-the-cluster-and-client">starting the
        cluster and client</a> and <a href="docs/manual/html-single/hazelcast-documentation.html#configuring-hazelcast">configuring
        Hazelcast</a>.<br/>

    <p>The <a href="http://hazelcast.org/getting-started/">online Getting Started guide</a> includes video tutorials to
        guide you through building your first Hazelcast application and running your cluster.</p>


    <h2 id="mancenter">Management Center</h2>

    <p>See the included <a href="docs/manual/html/managementcenter.html#management-center">Management Center chapter</a>
        for installation instructions and an overview of Management Center.</p>


    <h2 id="resources">Training, Tutorials and Events</h2>
    <ul>
        <li><a href="http://hazelcast.org/learn">Hazelcast.org/Learn</a> is the hub for online training, tutorials and
            learning resources.
        </li>
        <li><a href="http://hazelcast.com/events/">Hazelcast.com/Events</a> will connect you with live training classes,
            user groups, meetups and events.
        </li>
    </ul>

    <h2 id="community">Hazelcast Community</h2>

    <p>Get your questions answered and share your knowledge on <a
            href="http://stackoverflow.com/questions/tagged/hazelcast">Stack Overflow</a> and our <a
            href="https://groups.google.com/forum/#!forum/hazelcast">Google Group</a>.


    </p>

    <h2 id="support">Support</h2>

    <p>For information on professional support subscriptions, please visit <a href="http://hazelcast.com/support">Hazelcast.com/Support</a>.

    </p>


</div>
=======
	<div class="content">
		
	<img class="logo" alt="Hazelcast Logo" src="data:image/png;base64,iVBORw0KGgoAAAANSUhEUgAAAGQAAABpCAYAAADMfIaKAAAAGXRFWHRTb2Z0d2FyZQBBZG9iZSBJbWFnZVJlYWR5ccllPAAAAnBJREFUeNrs3TFSwkAUxvElQ0fDDYwtFRb2eAO9gMIJ0BOgJ0BPEPQE3sD0FqayBW9AY+v4Fp9OhgHBwuTt5v/N7IQijLv7Y7PBmTxabo90esepHHwbuOoze399XvzlDR/nq37W0ddt8f0vkgdX7DqxvQNiKIextH6Ng8l1QH+Jx5g4Y5EPih/HvbRbwVluOifZAtGXNpeXWc0YsSXVD8pccC73AtFV8aJvJv+TrrSpoGS/gihGxnxVluE6SrK2cU+Zo1pQTjetkEyXEqk+maB0f0D8Jm7sNrGJe8qwvELGzEntuSiDsDrqT99ftpLS/TExgJIwB7YCCCAEEEAIIIAQQAAhgABCACGAAEIAAYQAAggBBBACCAEEEAIIIAQQQAgggBBACCCAEEAAIYDEm3ak48oD7fciSpDkYQUSJAqXLEAIIIAQQAAhgABCAAGEWEq7iYPu9I4H7qto24GrplaYr2j9Ju1xV5XudsMgrt1XKb204j890ONU+pDL8UZg8saCaJFPK1W6V6tT+vQox5HALBu1hyjGk7NXMt3X6n2S/nUbA1LCsFqP+Lt/jVkhIRSH7uveFjeI1rEP5ZcdJlrqPeoVMgmsv+NoQXTvSAPr9mnMK2QQYJ9Tf9mKFSTUX3lI+V+WsQACCAEEEAIIIAQQQAgggBBACCCAEEAAIYAAQgABhABCAAGEAAIIAaQRIAVTYQskZypsgdwxFYZA9NnpGdNha1O/krZgSoyA6PPSZ9KWTIuR215B8XdbJ6AY+h6iKIfsKYa+GPrLl7SRvDxSGPaWitLa90QtAVHHc9/Fej2QPfqauvCewl2N9VOAAQDt+HTADrWVDQAAAABJRU5ErkJggg==" />
	
		<h1>Hazelcast Readme</h1>
		
		<h2>Table of Contents</h2>
		<ul>
			<li><a href="#included">What's Included</a></li>
			<li><a href="#getting-started">Getting Started</a></li>
			<li><a href="#mancenter">Management Center</a></li>
			<li><a href="#resources">Training, Tutorials and Events</a></li>
			<li><a href="#community">Hazelcast Community</a></li>
			<li><a href="#support">Support</a></li>									
			
		</ul>
		
		<h2 id="included">What's Included:</h2>
		
		<ul class="included">
		
		<h3 id="folders">Folders</h3>	
			
			<li><strong>/bin</strong>
				<ul>
				<li><strong>hazelcast.xml</strong> &mdash; the configuration file for Hazelcast.</li>
				<li><strong>server.bat</strong> &mdash; Starts a Hazelcast node for Windows users.</li>
				<li><strong>server.sh</strong> &mdash;  Starts a Hazelcast node for Linux users.</li>
				</ul>			
			</li>
			
			<li><strong>/code-samples</strong> &mdash; Hazelcast code samples to learn from and include in your projects. Please refer to the <a href="code-samples/readme.html">code samples readme</a> for more information.</li>
			
			<li><strong>/demo</strong>
				<ul>
					<li><strong>clientConsole.bat</strong> &mdash; Starts a sample client application for Windows users. You can perform, for example, usual map operations using command line interface. This application requires an up and running Hazelcast cluster.</li>
					<li><strong>clientConsole.sh</strong> &mdash; Starts a sample client application for Linux users. You can perform, for example, usual map operations using command line interface. This application requires an up and running Hazelcast cluster.</li>
					<li><strong>console.bat</strong> &mdash; Starts a sample node application for Windows users.</li>
					<li><strong>console.sh</strong> &mdash; Starts a sample node application for Linux users.</li>				
				</ul>			
			</li>
			
			<li><strong>/docs</strong>
				<ul>
				<li><strong>/javadoc</strong> &mdash; <a href="docs/javadoc/index.html">Hazelcast Javadoc</a>.</li>
				<li><strong>/manual</strong> &mdash; <a href="docs/manual/html/index.html">Hazelcast Reference Manual</a>, also available in <a href="docs/manual/html-single/index.html">single page</a> and <a href="docs/manual/pdf/hazelcast-documentation-${project.version}.pdf">pdf</a> formats.</li>
				</ul>			
			</li>
			
			<li><strong>/lib</strong>
				<ul>
					<li><strong>hazelcast&ndash;<i>${project.version}</i>.jar</strong> &mdash; The core hazelcast JAR.</li>
					<li><strong>hazelcast-all&ndash;<i>${project.version}</i>.jar</strong> &mdash; Includes all of the libraries here in one JAR file.</li>
					<li><strong>hazelcast-client-legacy&ndash;<i>${project.version}</i>.jar</strong> &mdash; Java native client library to be included on classpath for Hazelcast legacy client.</li>
					<li><strong>hazelcast-client&ndash;<i>${project.version}</i>.jar</strong> &mdash; The Java native client library to be included on classpath for Hazelcast client. This library contains clients which use the new Hazelcast Binary Client Protocol, introduced in the Hazelcast 3.5 Release.</li>
                    <li><strong>hazelcast-cloud&ndash;<i>${project.version}</i>.jar</strong> &mdash; To connect to a Hazelcast cluster on AWS as a client or node, include this library.</li>
                    <li><strong>hazelcast-jclouds&ndash;<i>${project.version}</i>.jar</strong> &mdash; To connect to a Hazelcast cluster with jclouds as a client or node, include this library.</li>
                    <li><strong>hazelcast-hibernate<i>(Hibernate version)</i>&ndash;<i>${project.version}</i>.jar</strong> &mdash; These are the libraries that enable Hazelcast to be used as a Hibernate 2nd Level Cache, for Hibernate 3 and 4.</li>
					<li><strong>hazelcast-jca&ndash;<i>${project.version}</i>.jar</strong> and <strong>hazelcast-jca-rar&ndash;<i>${project.version}</i>.rar</strong> &mdash; These are the libraries when you want to use a Hazelcast Resource Adapter implementation.</li>
					<li><strong>hazelcast-spring&ndash;<i>${project.version}</i>.jar</strong> &mdash; This is the library to integrate Hazelcast with Spring based applications.</li>
					<li><strong>hazelcast-wm&ndash;<i>${project.version}</i>.jar</strong> &mdash; This is the Hazelcast's session replication module library.</li>				
				</ul>			
			</li>
			
			<li><strong>/license</strong>
				<ul>
					<li><strong>apache-v2-license.txt</strong> &mdash; Hazelcast License.</li>
					<li><strong>mancenter-license.txt</strong> &mdash; Management Center License.</li>
					<li><strong>notice.txt</strong> &mdash; NOTICE file corresponding to the section 4 (d) of the Apache License.</li>
					<li><strong>README.txt</strong> &mdash; License README.</li>
				</ul>			
			</li>
			
			<li><strong>/mancenter</strong>
				<ul>
					<li><strong>mancenter&ndash;<i>version</i>.war</strong> &mdash; Hazelcast Management Center. This WAR file is executable (double click on it) to start Management Center or can be deployed as a web application. Please see the <a href="docs/manual/html/managementcenter.html">Management Center chapter</a> for more information.</li>
					<li><strong>startManCenter.bat</strong> &mdash; Starts the management center for Windows users.</li>
					<li><strong>startManCenter.sh</strong> &mdash; Starts the management center for Linux users.</li>
				</ul>
			</li>
			

					
		</ul>
		
		<h3 id="files">TXT Files</h3>
                                <ul>
				<li><strong>changelog.txt</strong> &mdash; Shows the documentation revision history for Hazelcast Reference Manual.</li>
				<li><strong>release_notes.txt</strong> &mdash; Lists the new features, enhancements and fixes for this Hazelcast release.</li>
				</ul>
	
		
		<h2 id="getting-started">Getting Started</h2>
		<p>First, go through the included <a href="docs/manual/html-single/hazelcast-documentation.html#getting-started">Getting Started guide</a> to get Hazelcast up and running. Don't miss the sections on <a href="docs/manual/html-single/hazelcast-documentation.html#starting-the-cluster-and-client">starting the cluster and client</a> and <a href="docs/manual/html-single/hazelcast-documentation.html#configuring-hazelcast">configuring Hazelcast</a>.<br/>
		<p>The <a href="http://hazelcast.org/getting-started/">online Getting Started guide</a> includes video tutorials to guide you through building your first Hazelcast application and running your cluster.</p>
		
		
		<h2 id="mancenter">Management Center</h2>
		<p>See the included <a href="docs/manual/html/managementcenter.html#management-center">Management Center chapter</a> for installation instructions and an overview of Management Center.</p>

			
		<h2 id="resources">Training, Tutorials and Events</h2>
		<ul>
			<li><a href="http://hazelcast.org/learn">Hazelcast.org/Learn</a> is the hub for online training, tutorials and learning resources.</li>	
			<li><a href="http://hazelcast.com/events/">Hazelcast.com/Events</a> will connect you with live training classes, user groups, meetups and events.</li>
		</ul>
		
		<h2 id="community">Hazelcast Community</h2>
		<p>Get your questions answered and share your knowledge on <a href="http://stackoverflow.com/questions/tagged/hazelcast">Stack Overflow</a> and our <a href="https://groups.google.com/forum/#!forum/hazelcast">Google Group</a>. 
			
			
		</p>
		
				<h2 id="support">Support</h2>
		<p>For information on professional support subscriptions, please visit <a href="http://hazelcast.com/support">Hazelcast.com/Support</a>.   
			
		</p>


		
	</div>
>>>>>>> 080e0840
</body>
</html>
<|MERGE_RESOLUTION|>--- conflicted
+++ resolved
@@ -1,406 +1,219 @@
-<!doctype html>
-<html lang="en">
-<head>
-    <meta charset="UTF-8"/>
-    <title>Hazelcast Readme</title>
-    <link rel="shortcut icon"
-          href="data:image/vnd.microsoft.icon;base64,AAABAAEAEBAAAAEAIABoBAAAFgAAACgAAAAQAAAAIAAAAAEAIAAAAAAAAAQAAAAAAAAAAAAAAAAAAAAAAADu7en/e3NX/15UM/9eVDP/XlQz/15UM/+uqZj//////7+7rv9eVDP/XlQz/15UM/9eVDP/XlQz/15UM/+AeF7/jIZu/zYqAP82KgD/NioA/zYqAP82KgD/mZN+//////+vqpr/NioA/zYqAP82KgD/NioA/zYqAP82KgD/YFc2/3x0Wf82KgD/NioA/zYqAP82KgD/NioA/5mTfv//////r6qa/zYqAP82KgD/NioA/zYqAP82KgD/NioA/2BXNv98dFn/NioA/zYqAP82KgD/NioA/zYqAP+Zk37//////6+qmv82KgD/NioA/zYqAP82KgD/NioA/zYqAP9gVzb/fHRZ/zYqAP82KgD/NioA/zYqAP82KgD/mZN+//////+vqpr/NioA/zYqAP82KgD/NioA/zYqAP82KgD/YFc2/3x0Wf82KgD/NioA/zYqAP82KgD/NioA/5mTfv//////tLCh/zYqAP82KgD/NioA/zYqAP82KgD/NioA/2VcPP98dFn/NioA/zYqAP82KgD/NioA/zYqAP+Zk37///////Hw7f9dUzH/NioA/zYqAP82KgD/NioA/0A0DP/AvK//fHRZ/zYqAP82KgD/NioA/zYqAP82KgD/mZN+/////////////v7+//Lx7//x8O3/8fDt//Hw7f/5+fj//////3x0Wf82KgD/NioA/zYqAP82KgD/NioA/5mTfv//////8/b//+Hp///h6f//4en//+Hp///h6f//4en//+ft//98dFn/NioA/zYqAP82KgD/NioA/zYqAP+Zk37//////5q1//8ARv//AEb//wBG//8ARv//AEb//wBG//82bf//fHRZ/zYqAP82KgD/NioA/zYqAP82KgD/mZN+//////+atf//AEb//wBG//8ARv//AEb//wBG//8ARv//Nm3//3x0Wf82KgD/NioA/zYqAP82KgD/NioA/5mTfv//////mrX//wBG//8ARv//AEb//wBG//8ARv//AEb//zZt//98dFn/NioA/zYqAP82KgD/NioA/zYqAP+Zk37//////5q1//8ARv//AEb//wBG//8ARv//AEb//wBG//82bf//fHRZ/zYqAP82KgD/NioA/zYqAP82KgD/mZN+//////+atf//AEb//wBG//8ARv//AEb//wBG//8ARv//Nm3//5CJcv82KgD/NioA/zYqAP82KgD/NioA/5mTfv//////mrX//wBG//8ARv//AEb//wBG//8ARv//AEb//01+///x8O7/hX5k/2hfQP9oX0D/aF9A/2hfQP+zrp///////7PI//9AdP//QHT//0B0//9AdP//QHT//1eF///e5///AAAAAAAAAAAAAAAAAAAAAAAAAAAAAAAAAAAAAAAAAAAAAAAAAAAAAAAAAAAAAAAAAAAAAAAAAAAAAAAAAAAAAA==">
-    <link rel="stylesheet" id="open-sans-css"
-          href="//fonts.googleapis.com/css?family=Open+Sans%3A300italic%2C400italic%2C600italic%2C300%2C400%2C600&amp;subset=latin%2Clatin-ext&amp;ver=3.9.1"
-          type="text/css" media="all" data-inprogress="">
-
-    <style>
-
-        body {
-            font-family: 'Open Sans', sans-serif;
-            color: #666;
-            border-top: 6px solid #ff5f00;
-            width: 100%;
-            background: #f8f8f8;
-            margin: 0;
-            padding: 0;
-
-        }
-
-        .content {
-            width: 800px;
-            background: #fff;
-            margin: 40px auto;
-            border: 1px solid #ccc;
-            padding: 30px 40px;
-        }
-
-        .logo {
-            width: 45px;
-            display: block;
-            margin: 0 auto;
-        }
-
-        h1 {
-            font-size: 40px;
-            font-weight: 300;
-            margin-top: 10px;
-            text-align: center;
-        }
-
-        h2 {
-            margin-top: 30px;
-            margin-bottom: 5px;
-            font-size: 27px;
-        }
-
-        h3 {
-            margin-top: 5px;
-            margin-bottom: 5px;
-            font-size: 20px;
-            font-style: italic;
-        }
-
-        h2 + p, h2 + ul {
-            margin-top: 5px;
-        }
-
-        a {
-            color: #ff5f00;
-            text-decoration: none;
-            font-weight: bold;
-        }
-
-        ul > li {
-            margin-bottom: 5px;
-        }
-
-        ul.included {
-            list-style-type: none;
-            padding-left: 0px;
-        }
-
-        ul.included ul {
-            margin-bottom: 12px;
-            padding-left: 35px;
-            list-style-type: disc;
-        }
-
-        ul.included ul li {
-            margin-bottom: 3px;
-        }
-
-        h2:target {
-            border-left: 5px solid #6ce26c;
-            padding-left: 35px;
-            margin-left: -40px;
-        }
-
-    </style>
-
-</head>
-
-<body>
-<<<<<<< HEAD
-<div class="content">
-
-    <img class="logo" alt="Hazelcast Logo"
-         src="data:image/png;base64,iVBORw0KGgoAAAANSUhEUgAAAGQAAABpCAYAAADMfIaKAAAAGXRFWHRTb2Z0d2FyZQBBZG9iZSBJbWFnZVJlYWR5ccllPAAAAnBJREFUeNrs3TFSwkAUxvElQ0fDDYwtFRb2eAO9gMIJ0BOgJ0BPEPQE3sD0FqayBW9AY+v4Fp9OhgHBwuTt5v/N7IQijLv7Y7PBmTxabo90esepHHwbuOoze399XvzlDR/nq37W0ddt8f0vkgdX7DqxvQNiKIextH6Ng8l1QH+Jx5g4Y5EPih/HvbRbwVluOifZAtGXNpeXWc0YsSXVD8pccC73AtFV8aJvJv+TrrSpoGS/gihGxnxVluE6SrK2cU+Zo1pQTjetkEyXEqk+maB0f0D8Jm7sNrGJe8qwvELGzEntuSiDsDrqT99ftpLS/TExgJIwB7YCCCAEEEAIIIAQQAAhgABCACGAAEIAAYQAAggBBBACCAEEEAIIIAQQQAgggBBACCCAEEAAIYDEm3ak48oD7fciSpDkYQUSJAqXLEAIIIAQQAAhgABCAAGEWEq7iYPu9I4H7qto24GrplaYr2j9Ju1xV5XudsMgrt1XKb204j890ONU+pDL8UZg8saCaJFPK1W6V6tT+vQox5HALBu1hyjGk7NXMt3X6n2S/nUbA1LCsFqP+Lt/jVkhIRSH7uveFjeI1rEP5ZcdJlrqPeoVMgmsv+NoQXTvSAPr9mnMK2QQYJ9Tf9mKFSTUX3lI+V+WsQACCAEEEAIIIAQQQAgggBBACCCAEEAAIYAAQgABhABCAAGEAAIIAaQRIAVTYQskZypsgdwxFYZA9NnpGdNha1O/krZgSoyA6PPSZ9KWTIuR215B8XdbJ6AY+h6iKIfsKYa+GPrLl7SRvDxSGPaWitLa90QtAVHHc9/Fej2QPfqauvCewl2N9VOAAQDt+HTADrWVDQAAAABJRU5ErkJggg=="/>
-
-    <h1>Hazelcast Readme</h1>
-
-    <h2>Table of Contents</h2>
-    <ul>
-        <li><a href="#included">What's Included</a></li>
-        <li><a href="#getting-started">Getting Started</a></li>
-        <li><a href="#mancenter">Management Center</a></li>
-        <li><a href="#resources">Training, Tutorials and Events</a></li>
-        <li><a href="#community">Hazelcast Community</a></li>
-        <li><a href="#support">Support</a></li>
-
-    </ul>
-
-    <h2 id="included">What's Included:</h2>
-
-    <ul class="included">
-
-        <h3 id="folders">Folders</h3>
-
-        <li><strong>/bin</strong>
-            <ul>
-                <li><strong>hazelcast.xml</strong> &mdash; the configuration file for Hazelcast.</li>
-                <li><strong>server.bat</strong> &mdash; Starts a Hazelcast node for Windows users.</li>
-                <li><strong>server.sh</strong> &mdash; Starts a Hazelcast node for Linux users.</li>
-                <li><strong>stop.bat</strong> &mdash; Stops the current running Hazelcast node for Windows users.</li>
-                <li><strong>stop.sh</strong> &mdash; Stops the current running Hazelcast node for Linux users.</li>
-            </ul>
-        </li>
-
-        <li><strong>/code-samples</strong> &mdash; Hazelcast code samples to learn from and include in your projects.
-            Please refer to the <a href="code-samples/readme.html">code samples readme</a> for more information.
-        </li>
-
-        <li><strong>/demo</strong>
-            <ul>
-                <li><strong>clientConsole.bat</strong> &mdash; Starts a sample client application for Windows users. You
-                    can perform, for example, usual map operations using command line interface. This application
-                    requires an up and running Hazelcast cluster.
-                </li>
-                <li><strong>clientConsole.sh</strong> &mdash; Starts a sample client application for Linux users. You
-                    can perform, for example, usual map operations using command line interface. This application
-                    requires an up and running Hazelcast cluster.
-                </li>
-                <li><strong>console.bat</strong> &mdash; Starts a sample node application for Windows users.</li>
-                <li><strong>console.sh</strong> &mdash; Starts a sample node application for Linux users.</li>
-            </ul>
-        </li>
-
-        <li><strong>/docs</strong>
-            <ul>
-                <li><strong>/javadoc</strong> &mdash; <a href="docs/javadoc/index.html">Hazelcast Javadoc</a>.</li>
-                <li><strong>/manual</strong> &mdash; <a href="docs/manual/html/index.html">Hazelcast Reference
-                    Manual</a>, also available in <a href="docs/manual/html-single/index.html">single page</a> and <a
-                        href="docs/manual/pdf/hazelcast-documentation-${project.version}.pdf">pdf</a> formats.
-                </li>
-            </ul>
-        </li>
-
-        <li><strong>/lib</strong>
-            <ul>
-                <li><strong>hazelcast&ndash;<i>${project.version}</i>.jar</strong> &mdash; The core hazelcast JAR.</li>
-                <li><strong>hazelcast-all&ndash;<i>${project.version}</i>.jar</strong> &mdash; Includes all of the
-                    libraries here in one JAR file.
-                </li>
-                <li><strong>hazelcast-client&ndash;<i>${project.version}</i>.jar</strong> &mdash; Java native client
-                    library to be included on classpath for Hazelcast client. This library contains Java client which is
-                    complaint by the new Hazelcast Binary Client Protocol.
-                </li>
-                <li><strong>hazelcast-client-legacy&ndash;<i>${project.version}</i>.jar</strong> &mdash; The old Java
-                    native client library to be included on classpath for Hazelcast client. This library contains Java
-                    client implemented before the new Hazelcast Binary Client Protocol introduced.
-                </li>
-                <li><strong>hazelcast-cloud&ndash;<i>${project.version}</i>.jar</strong> &mdash; To connect to a
-                    Hazelcast cluster on AWS as a client or node, include this library.
-                </li>
-                <li><strong>hazelcast-jclouds&ndash;<i>${project.version}</i>.jar</strong> &mdash; To connect to a
-                    Hazelcast cluster on cloud environments supported by JClouds as a client or node, include this
-                    library.
-                </li>
-                <li><strong>hazelcast-hibernate<i>(Hibernate
-                    version)</i>&ndash;<i>${project.version}</i>.jar</strong> &mdash; These are the libraries that
-                    enable Hazelcast to be used as a Hibernate 2nd Level Cache, for Hibernate 3 and 4.
-                </li>
-                <li><strong>hazelcast-jca&ndash;<i>${project.version}</i>.jar</strong> and <strong>hazelcast-jca-rar&ndash;<i>${project.version}</i>.rar</strong> &mdash;
-                    These are the libraries when you want to use a Hazelcast Resource Adapter implementation.
-                </li>
-                <li><strong>hazelcast-spring&ndash;<i>${project.version}</i>.jar</strong> &mdash; This is the library to
-                    integrate Hazelcast with Spring based applications.
-                </li>
-                <li><strong>hazelcast-wm&ndash;<i>${project.version}</i>.jar</strong> &mdash; This is the Hazelcast's
-                    session replication module library.
-                </li>
-            </ul>
-        </li>
-
-        <li><strong>/license</strong>
-            <ul>
-                <li><strong>apache-v2-license.txt</strong> &mdash; Hazelcast License.</li>
-                <li><strong>mancenter-license.txt</strong> &mdash; Management Center License.</li>
-                <li><strong>notice.txt</strong> &mdash; NOTICE file corresponding to the section 4 (d) of the Apache
-                    License.
-                </li>
-                <li><strong>README.txt</strong> &mdash; License README.</li>
-            </ul>
-        </li>
-
-        <li><strong>/mancenter</strong>
-            <ul>
-                <li><strong>mancenter&ndash;<i>version</i>.war</strong> &mdash; Hazelcast Management Center. This WAR
-                    file is executable (double click on it) to start Management Center or can be deployed as a web
-                    application. Please see the <a href="docs/manual/html/managementcenter.html">Management Center
-                        chapter</a> for more information.
-                </li>
-                <li><strong>startManCenter.bat</strong> &mdash; Starts the management center for Windows users.</li>
-                <li><strong>startManCenter.sh</strong> &mdash; Starts the management center for Linux users.</li>
-            </ul>
-        </li>
-
-
-    </ul>
-
-    <h3 id="files">TXT Files</h3>
-    <ul>
-        <li><strong>changelog.txt</strong> &mdash; Shows the documentation revision history for Hazelcast Reference
-            Manual.
-        </li>
-        <li><strong>release_notes.txt</strong> &mdash; Lists the new features, enhancements and fixes for this Hazelcast
-            release.
-        </li>
-    </ul>
-
-
-    <h2 id="getting-started">Getting Started</h2>
-
-    <p>First, go through the included <a href="docs/manual/html-single/hazelcast-documentation.html#getting-started">Getting
-        Started guide</a> to get Hazelcast up and running. Don't miss the sections on <a
-            href="docs/manual/html-single/hazelcast-documentation.html#starting-the-cluster-and-client">starting the
-        cluster and client</a> and <a href="docs/manual/html-single/hazelcast-documentation.html#configuring-hazelcast">configuring
-        Hazelcast</a>.<br/>
-
-    <p>The <a href="http://hazelcast.org/getting-started/">online Getting Started guide</a> includes video tutorials to
-        guide you through building your first Hazelcast application and running your cluster.</p>
-
-
-    <h2 id="mancenter">Management Center</h2>
-
-    <p>See the included <a href="docs/manual/html/managementcenter.html#management-center">Management Center chapter</a>
-        for installation instructions and an overview of Management Center.</p>
-
-
-    <h2 id="resources">Training, Tutorials and Events</h2>
-    <ul>
-        <li><a href="http://hazelcast.org/learn">Hazelcast.org/Learn</a> is the hub for online training, tutorials and
-            learning resources.
-        </li>
-        <li><a href="http://hazelcast.com/events/">Hazelcast.com/Events</a> will connect you with live training classes,
-            user groups, meetups and events.
-        </li>
-    </ul>
-
-    <h2 id="community">Hazelcast Community</h2>
-
-    <p>Get your questions answered and share your knowledge on <a
-            href="http://stackoverflow.com/questions/tagged/hazelcast">Stack Overflow</a> and our <a
-            href="https://groups.google.com/forum/#!forum/hazelcast">Google Group</a>.
-
-
-    </p>
-
-    <h2 id="support">Support</h2>
-
-    <p>For information on professional support subscriptions, please visit <a href="http://hazelcast.com/support">Hazelcast.com/Support</a>.
-
-    </p>
-
-
-</div>
-=======
-	<div class="content">
-		
-	<img class="logo" alt="Hazelcast Logo" src="data:image/png;base64,iVBORw0KGgoAAAANSUhEUgAAAGQAAABpCAYAAADMfIaKAAAAGXRFWHRTb2Z0d2FyZQBBZG9iZSBJbWFnZVJlYWR5ccllPAAAAnBJREFUeNrs3TFSwkAUxvElQ0fDDYwtFRb2eAO9gMIJ0BOgJ0BPEPQE3sD0FqayBW9AY+v4Fp9OhgHBwuTt5v/N7IQijLv7Y7PBmTxabo90esepHHwbuOoze399XvzlDR/nq37W0ddt8f0vkgdX7DqxvQNiKIextH6Ng8l1QH+Jx5g4Y5EPih/HvbRbwVluOifZAtGXNpeXWc0YsSXVD8pccC73AtFV8aJvJv+TrrSpoGS/gihGxnxVluE6SrK2cU+Zo1pQTjetkEyXEqk+maB0f0D8Jm7sNrGJe8qwvELGzEntuSiDsDrqT99ftpLS/TExgJIwB7YCCCAEEEAIIIAQQAAhgABCACGAAEIAAYQAAggBBBACCAEEEAIIIAQQQAgggBBACCCAEEAAIYDEm3ak48oD7fciSpDkYQUSJAqXLEAIIIAQQAAhgABCAAGEWEq7iYPu9I4H7qto24GrplaYr2j9Ju1xV5XudsMgrt1XKb204j890ONU+pDL8UZg8saCaJFPK1W6V6tT+vQox5HALBu1hyjGk7NXMt3X6n2S/nUbA1LCsFqP+Lt/jVkhIRSH7uveFjeI1rEP5ZcdJlrqPeoVMgmsv+NoQXTvSAPr9mnMK2QQYJ9Tf9mKFSTUX3lI+V+WsQACCAEEEAIIIAQQQAgggBBACCCAEEAAIYAAQgABhABCAAGEAAIIAaQRIAVTYQskZypsgdwxFYZA9NnpGdNha1O/krZgSoyA6PPSZ9KWTIuR215B8XdbJ6AY+h6iKIfsKYa+GPrLl7SRvDxSGPaWitLa90QtAVHHc9/Fej2QPfqauvCewl2N9VOAAQDt+HTADrWVDQAAAABJRU5ErkJggg==" />
-	
-		<h1>Hazelcast Readme</h1>
-		
-		<h2>Table of Contents</h2>
-		<ul>
-			<li><a href="#included">What's Included</a></li>
-			<li><a href="#getting-started">Getting Started</a></li>
-			<li><a href="#mancenter">Management Center</a></li>
-			<li><a href="#resources">Training, Tutorials and Events</a></li>
-			<li><a href="#community">Hazelcast Community</a></li>
-			<li><a href="#support">Support</a></li>									
-			
-		</ul>
-		
-		<h2 id="included">What's Included:</h2>
-		
-		<ul class="included">
-		
-		<h3 id="folders">Folders</h3>	
-			
-			<li><strong>/bin</strong>
-				<ul>
-				<li><strong>hazelcast.xml</strong> &mdash; the configuration file for Hazelcast.</li>
-				<li><strong>server.bat</strong> &mdash; Starts a Hazelcast node for Windows users.</li>
-				<li><strong>server.sh</strong> &mdash;  Starts a Hazelcast node for Linux users.</li>
-				</ul>			
-			</li>
-			
-			<li><strong>/code-samples</strong> &mdash; Hazelcast code samples to learn from and include in your projects. Please refer to the <a href="code-samples/readme.html">code samples readme</a> for more information.</li>
-			
-			<li><strong>/demo</strong>
-				<ul>
-					<li><strong>clientConsole.bat</strong> &mdash; Starts a sample client application for Windows users. You can perform, for example, usual map operations using command line interface. This application requires an up and running Hazelcast cluster.</li>
-					<li><strong>clientConsole.sh</strong> &mdash; Starts a sample client application for Linux users. You can perform, for example, usual map operations using command line interface. This application requires an up and running Hazelcast cluster.</li>
-					<li><strong>console.bat</strong> &mdash; Starts a sample node application for Windows users.</li>
-					<li><strong>console.sh</strong> &mdash; Starts a sample node application for Linux users.</li>				
-				</ul>			
-			</li>
-			
-			<li><strong>/docs</strong>
-				<ul>
-				<li><strong>/javadoc</strong> &mdash; <a href="docs/javadoc/index.html">Hazelcast Javadoc</a>.</li>
-				<li><strong>/manual</strong> &mdash; <a href="docs/manual/html/index.html">Hazelcast Reference Manual</a>, also available in <a href="docs/manual/html-single/index.html">single page</a> and <a href="docs/manual/pdf/hazelcast-documentation-${project.version}.pdf">pdf</a> formats.</li>
-				</ul>			
-			</li>
-			
-			<li><strong>/lib</strong>
-				<ul>
-					<li><strong>hazelcast&ndash;<i>${project.version}</i>.jar</strong> &mdash; The core hazelcast JAR.</li>
-					<li><strong>hazelcast-all&ndash;<i>${project.version}</i>.jar</strong> &mdash; Includes all of the libraries here in one JAR file.</li>
-					<li><strong>hazelcast-client-legacy&ndash;<i>${project.version}</i>.jar</strong> &mdash; Java native client library to be included on classpath for Hazelcast legacy client.</li>
-					<li><strong>hazelcast-client&ndash;<i>${project.version}</i>.jar</strong> &mdash; The Java native client library to be included on classpath for Hazelcast client. This library contains clients which use the new Hazelcast Binary Client Protocol, introduced in the Hazelcast 3.5 Release.</li>
-                    <li><strong>hazelcast-cloud&ndash;<i>${project.version}</i>.jar</strong> &mdash; To connect to a Hazelcast cluster on AWS as a client or node, include this library.</li>
-                    <li><strong>hazelcast-jclouds&ndash;<i>${project.version}</i>.jar</strong> &mdash; To connect to a Hazelcast cluster with jclouds as a client or node, include this library.</li>
-                    <li><strong>hazelcast-hibernate<i>(Hibernate version)</i>&ndash;<i>${project.version}</i>.jar</strong> &mdash; These are the libraries that enable Hazelcast to be used as a Hibernate 2nd Level Cache, for Hibernate 3 and 4.</li>
-					<li><strong>hazelcast-jca&ndash;<i>${project.version}</i>.jar</strong> and <strong>hazelcast-jca-rar&ndash;<i>${project.version}</i>.rar</strong> &mdash; These are the libraries when you want to use a Hazelcast Resource Adapter implementation.</li>
-					<li><strong>hazelcast-spring&ndash;<i>${project.version}</i>.jar</strong> &mdash; This is the library to integrate Hazelcast with Spring based applications.</li>
-					<li><strong>hazelcast-wm&ndash;<i>${project.version}</i>.jar</strong> &mdash; This is the Hazelcast's session replication module library.</li>				
-				</ul>			
-			</li>
-			
-			<li><strong>/license</strong>
-				<ul>
-					<li><strong>apache-v2-license.txt</strong> &mdash; Hazelcast License.</li>
-					<li><strong>mancenter-license.txt</strong> &mdash; Management Center License.</li>
-					<li><strong>notice.txt</strong> &mdash; NOTICE file corresponding to the section 4 (d) of the Apache License.</li>
-					<li><strong>README.txt</strong> &mdash; License README.</li>
-				</ul>			
-			</li>
-			
-			<li><strong>/mancenter</strong>
-				<ul>
-					<li><strong>mancenter&ndash;<i>version</i>.war</strong> &mdash; Hazelcast Management Center. This WAR file is executable (double click on it) to start Management Center or can be deployed as a web application. Please see the <a href="docs/manual/html/managementcenter.html">Management Center chapter</a> for more information.</li>
-					<li><strong>startManCenter.bat</strong> &mdash; Starts the management center for Windows users.</li>
-					<li><strong>startManCenter.sh</strong> &mdash; Starts the management center for Linux users.</li>
-				</ul>
-			</li>
-			
-
-					
-		</ul>
-		
-		<h3 id="files">TXT Files</h3>
-                                <ul>
-				<li><strong>changelog.txt</strong> &mdash; Shows the documentation revision history for Hazelcast Reference Manual.</li>
-				<li><strong>release_notes.txt</strong> &mdash; Lists the new features, enhancements and fixes for this Hazelcast release.</li>
-				</ul>
-	
-		
-		<h2 id="getting-started">Getting Started</h2>
-		<p>First, go through the included <a href="docs/manual/html-single/hazelcast-documentation.html#getting-started">Getting Started guide</a> to get Hazelcast up and running. Don't miss the sections on <a href="docs/manual/html-single/hazelcast-documentation.html#starting-the-cluster-and-client">starting the cluster and client</a> and <a href="docs/manual/html-single/hazelcast-documentation.html#configuring-hazelcast">configuring Hazelcast</a>.<br/>
-		<p>The <a href="http://hazelcast.org/getting-started/">online Getting Started guide</a> includes video tutorials to guide you through building your first Hazelcast application and running your cluster.</p>
-		
-		
-		<h2 id="mancenter">Management Center</h2>
-		<p>See the included <a href="docs/manual/html/managementcenter.html#management-center">Management Center chapter</a> for installation instructions and an overview of Management Center.</p>
-
-			
-		<h2 id="resources">Training, Tutorials and Events</h2>
-		<ul>
-			<li><a href="http://hazelcast.org/learn">Hazelcast.org/Learn</a> is the hub for online training, tutorials and learning resources.</li>	
-			<li><a href="http://hazelcast.com/events/">Hazelcast.com/Events</a> will connect you with live training classes, user groups, meetups and events.</li>
-		</ul>
-		
-		<h2 id="community">Hazelcast Community</h2>
-		<p>Get your questions answered and share your knowledge on <a href="http://stackoverflow.com/questions/tagged/hazelcast">Stack Overflow</a> and our <a href="https://groups.google.com/forum/#!forum/hazelcast">Google Group</a>. 
-			
-			
-		</p>
-		
-				<h2 id="support">Support</h2>
-		<p>For information on professional support subscriptions, please visit <a href="http://hazelcast.com/support">Hazelcast.com/Support</a>.   
-			
-		</p>
-
-
-		
-	</div>
->>>>>>> 080e0840
-</body>
-</html>
+<!doctype html>
+<html lang="en">
+<head>
+	<meta charset="UTF-8" />
+	<title>Hazelcast Readme</title>
+	<link rel="shortcut icon" href="data:image/vnd.microsoft.icon;base64,AAABAAEAEBAAAAEAIABoBAAAFgAAACgAAAAQAAAAIAAAAAEAIAAAAAAAAAQAAAAAAAAAAAAAAAAAAAAAAADu7en/e3NX/15UM/9eVDP/XlQz/15UM/+uqZj//////7+7rv9eVDP/XlQz/15UM/9eVDP/XlQz/15UM/+AeF7/jIZu/zYqAP82KgD/NioA/zYqAP82KgD/mZN+//////+vqpr/NioA/zYqAP82KgD/NioA/zYqAP82KgD/YFc2/3x0Wf82KgD/NioA/zYqAP82KgD/NioA/5mTfv//////r6qa/zYqAP82KgD/NioA/zYqAP82KgD/NioA/2BXNv98dFn/NioA/zYqAP82KgD/NioA/zYqAP+Zk37//////6+qmv82KgD/NioA/zYqAP82KgD/NioA/zYqAP9gVzb/fHRZ/zYqAP82KgD/NioA/zYqAP82KgD/mZN+//////+vqpr/NioA/zYqAP82KgD/NioA/zYqAP82KgD/YFc2/3x0Wf82KgD/NioA/zYqAP82KgD/NioA/5mTfv//////tLCh/zYqAP82KgD/NioA/zYqAP82KgD/NioA/2VcPP98dFn/NioA/zYqAP82KgD/NioA/zYqAP+Zk37///////Hw7f9dUzH/NioA/zYqAP82KgD/NioA/0A0DP/AvK//fHRZ/zYqAP82KgD/NioA/zYqAP82KgD/mZN+/////////////v7+//Lx7//x8O3/8fDt//Hw7f/5+fj//////3x0Wf82KgD/NioA/zYqAP82KgD/NioA/5mTfv//////8/b//+Hp///h6f//4en//+Hp///h6f//4en//+ft//98dFn/NioA/zYqAP82KgD/NioA/zYqAP+Zk37//////5q1//8ARv//AEb//wBG//8ARv//AEb//wBG//82bf//fHRZ/zYqAP82KgD/NioA/zYqAP82KgD/mZN+//////+atf//AEb//wBG//8ARv//AEb//wBG//8ARv//Nm3//3x0Wf82KgD/NioA/zYqAP82KgD/NioA/5mTfv//////mrX//wBG//8ARv//AEb//wBG//8ARv//AEb//zZt//98dFn/NioA/zYqAP82KgD/NioA/zYqAP+Zk37//////5q1//8ARv//AEb//wBG//8ARv//AEb//wBG//82bf//fHRZ/zYqAP82KgD/NioA/zYqAP82KgD/mZN+//////+atf//AEb//wBG//8ARv//AEb//wBG//8ARv//Nm3//5CJcv82KgD/NioA/zYqAP82KgD/NioA/5mTfv//////mrX//wBG//8ARv//AEb//wBG//8ARv//AEb//01+///x8O7/hX5k/2hfQP9oX0D/aF9A/2hfQP+zrp///////7PI//9AdP//QHT//0B0//9AdP//QHT//1eF///e5///AAAAAAAAAAAAAAAAAAAAAAAAAAAAAAAAAAAAAAAAAAAAAAAAAAAAAAAAAAAAAAAAAAAAAAAAAAAAAAAAAAAAAA==">
+	<link rel="stylesheet" id="open-sans-css" href="//fonts.googleapis.com/css?family=Open+Sans%3A300italic%2C400italic%2C600italic%2C300%2C400%2C600&amp;subset=latin%2Clatin-ext&amp;ver=3.9.1" type="text/css" media="all" data-inprogress="">
+	
+	<style>
+		
+		body {
+			font-family: 'Open Sans', sans-serif;
+			color: #666;
+			border-top: 6px solid #ff5f00;
+			width: 100%;
+			background: #f8f8f8;
+			margin: 0;
+			padding: 0; 
+
+		}
+		
+		.content {
+			width: 800px;
+			background: #fff;
+			margin: 40px auto;
+			border: 1px solid #ccc;
+			padding: 30px 40px;
+		}
+		
+		.logo {
+			width: 45px;
+			display: block;
+			margin: 0 auto;
+		}
+		
+		h1 {
+			font-size: 40px;
+			font-weight: 300;
+			margin-top: 10px;
+			text-align: center;
+		}
+		
+		h2 {
+			margin-top: 30px;
+			margin-bottom: 5px;
+			font-size: 27px;
+		}
+		
+		h3 {
+			margin-top: 5px;
+			margin-bottom: 5px;
+			font-size: 20px;
+                        font-style: italic;
+		}
+		
+		h2 + p, h2 + ul {
+			margin-top: 5px;
+		}
+		
+		
+		a {
+			color: #ff5f00;
+			text-decoration: none;
+			font-weight: bold;
+		}
+		
+		ul > li {
+			margin-bottom: 5px;
+		}
+		
+		ul.included {
+			list-style-type: none;
+			padding-left: 0px;
+		}
+		
+		ul.included ul {
+			margin-bottom: 12px;
+			padding-left: 35px;
+			list-style-type: disc;
+		}
+		
+		ul.included ul li {
+			margin-bottom: 3px;
+		}
+		
+		h2:target {
+			border-left: 5px solid #6ce26c;
+			padding-left: 35px;
+			margin-left: -40px;
+		}
+		
+	</style>
+	
+</head>
+
+<body>
+	<div class="content">
+		
+	<img class="logo" alt="Hazelcast Logo" src="data:image/png;base64,iVBORw0KGgoAAAANSUhEUgAAAGQAAABpCAYAAADMfIaKAAAAGXRFWHRTb2Z0d2FyZQBBZG9iZSBJbWFnZVJlYWR5ccllPAAAAnBJREFUeNrs3TFSwkAUxvElQ0fDDYwtFRb2eAO9gMIJ0BOgJ0BPEPQE3sD0FqayBW9AY+v4Fp9OhgHBwuTt5v/N7IQijLv7Y7PBmTxabo90esepHHwbuOoze399XvzlDR/nq37W0ddt8f0vkgdX7DqxvQNiKIextH6Ng8l1QH+Jx5g4Y5EPih/HvbRbwVluOifZAtGXNpeXWc0YsSXVD8pccC73AtFV8aJvJv+TrrSpoGS/gihGxnxVluE6SrK2cU+Zo1pQTjetkEyXEqk+maB0f0D8Jm7sNrGJe8qwvELGzEntuSiDsDrqT99ftpLS/TExgJIwB7YCCCAEEEAIIIAQQAAhgABCACGAAEIAAYQAAggBBBACCAEEEAIIIAQQQAgggBBACCCAEEAAIYDEm3ak48oD7fciSpDkYQUSJAqXLEAIIIAQQAAhgABCAAGEWEq7iYPu9I4H7qto24GrplaYr2j9Ju1xV5XudsMgrt1XKb204j890ONU+pDL8UZg8saCaJFPK1W6V6tT+vQox5HALBu1hyjGk7NXMt3X6n2S/nUbA1LCsFqP+Lt/jVkhIRSH7uveFjeI1rEP5ZcdJlrqPeoVMgmsv+NoQXTvSAPr9mnMK2QQYJ9Tf9mKFSTUX3lI+V+WsQACCAEEEAIIIAQQQAgggBBACCCAEEAAIYAAQgABhABCAAGEAAIIAaQRIAVTYQskZypsgdwxFYZA9NnpGdNha1O/krZgSoyA6PPSZ9KWTIuR215B8XdbJ6AY+h6iKIfsKYa+GPrLl7SRvDxSGPaWitLa90QtAVHHc9/Fej2QPfqauvCewl2N9VOAAQDt+HTADrWVDQAAAABJRU5ErkJggg==" />
+	
+		<h1>Hazelcast Readme</h1>
+		
+		<h2>Table of Contents</h2>
+		<ul>
+			<li><a href="#included">What's Included</a></li>
+			<li><a href="#getting-started">Getting Started</a></li>
+			<li><a href="#mancenter">Management Center</a></li>
+			<li><a href="#resources">Training, Tutorials and Events</a></li>
+			<li><a href="#community">Hazelcast Community</a></li>
+			<li><a href="#support">Support</a></li>									
+			
+		</ul>
+		
+		<h2 id="included">What's Included:</h2>
+		
+		<ul class="included">
+		
+		<h3 id="folders">Folders</h3>	
+			
+			<li><strong>/bin</strong>
+				<ul>
+				<li><strong>hazelcast.xml</strong> &mdash; the configuration file for Hazelcast.</li>
+				<li><strong>server.bat</strong> &mdash; Starts a Hazelcast node for Windows users.</li>
+				<li><strong>server.sh</strong> &mdash;  Starts a Hazelcast node for Linux users.</li>
+				</ul>			
+			</li>
+			
+			<li><strong>/code-samples</strong> &mdash; Hazelcast code samples to learn from and include in your projects. Please refer to the <a href="code-samples/readme.html">code samples readme</a> for more information.</li>
+			
+			<li><strong>/demo</strong>
+				<ul>
+					<li><strong>clientConsole.bat</strong> &mdash; Starts a sample client application for Windows users. You can perform, for example, usual map operations using command line interface. This application requires an up and running Hazelcast cluster.</li>
+					<li><strong>clientConsole.sh</strong> &mdash; Starts a sample client application for Linux users. You can perform, for example, usual map operations using command line interface. This application requires an up and running Hazelcast cluster.</li>
+					<li><strong>console.bat</strong> &mdash; Starts a sample node application for Windows users.</li>
+					<li><strong>console.sh</strong> &mdash; Starts a sample node application for Linux users.</li>				
+				</ul>			
+			</li>
+			
+			<li><strong>/docs</strong>
+				<ul>
+				<li><strong>/javadoc</strong> &mdash; <a href="docs/javadoc/index.html">Hazelcast Javadoc</a>.</li>
+				<li><strong>/manual</strong> &mdash; <a href="docs/manual/html/index.html">Hazelcast Reference Manual</a>, also available in <a href="docs/manual/html-single/index.html">single page</a> and <a href="docs/manual/pdf/hazelcast-documentation-${project.version}.pdf">pdf</a> formats.</li>
+				</ul>			
+			</li>
+			
+			<li><strong>/lib</strong>
+				<ul>
+					<li><strong>hazelcast&ndash;<i>${project.version}</i>.jar</strong> &mdash; The core hazelcast JAR.</li>
+					<li><strong>hazelcast-all&ndash;<i>${project.version}</i>.jar</strong> &mdash; Includes all of the libraries here in one JAR file.</li>
+					<li><strong>hazelcast-client-legacy&ndash;<i>${project.version}</i>.jar</strong> &mdash; Java native client library to be included on classpath for Hazelcast legacy client.</li>
+					<li><strong>hazelcast-client&ndash;<i>${project.version}</i>.jar</strong> &mdash; The Java native client library to be included on classpath for Hazelcast client. This library contains clients which use the new Hazelcast Binary Client Protocol, introduced in the Hazelcast 3.5 Release.</li>
+                    <li><strong>hazelcast-cloud&ndash;<i>${project.version}</i>.jar</strong> &mdash; To connect to a Hazelcast cluster on AWS as a client or node, include this library.</li>
+                    <li><strong>hazelcast-jclouds&ndash;<i>${project.version}</i>.jar</strong> &mdash; To connect to a Hazelcast cluster with jclouds as a client or node, include this library.</li>
+                    <li><strong>hazelcast-hibernate<i>(Hibernate version)</i>&ndash;<i>${project.version}</i>.jar</strong> &mdash; These are the libraries that enable Hazelcast to be used as a Hibernate 2nd Level Cache, for Hibernate 3 and 4.</li>
+					<li><strong>hazelcast-jca&ndash;<i>${project.version}</i>.jar</strong> and <strong>hazelcast-jca-rar&ndash;<i>${project.version}</i>.rar</strong> &mdash; These are the libraries when you want to use a Hazelcast Resource Adapter implementation.</li>
+					<li><strong>hazelcast-spring&ndash;<i>${project.version}</i>.jar</strong> &mdash; This is the library to integrate Hazelcast with Spring based applications.</li>
+					<li><strong>hazelcast-wm&ndash;<i>${project.version}</i>.jar</strong> &mdash; This is the Hazelcast's session replication module library.</li>				
+				</ul>			
+			</li>
+			
+			<li><strong>/license</strong>
+				<ul>
+					<li><strong>apache-v2-license.txt</strong> &mdash; Hazelcast License.</li>
+					<li><strong>mancenter-license.txt</strong> &mdash; Management Center License.</li>
+					<li><strong>notice.txt</strong> &mdash; NOTICE file corresponding to the section 4 (d) of the Apache License.</li>
+					<li><strong>README.txt</strong> &mdash; License README.</li>
+				</ul>			
+			</li>
+			
+			<li><strong>/mancenter</strong>
+				<ul>
+					<li><strong>mancenter&ndash;<i>version</i>.war</strong> &mdash; Hazelcast Management Center. This WAR file is executable (double click on it) to start Management Center or can be deployed as a web application. Please see the <a href="docs/manual/html/managementcenter.html">Management Center chapter</a> for more information.</li>
+					<li><strong>startManCenter.bat</strong> &mdash; Starts the management center for Windows users.</li>
+					<li><strong>startManCenter.sh</strong> &mdash; Starts the management center for Linux users.</li>
+				</ul>
+			</li>
+			
+
+					
+		</ul>
+		
+		<h3 id="files">TXT Files</h3>
+                                <ul>
+				<li><strong>changelog.txt</strong> &mdash; Shows the documentation revision history for Hazelcast Reference Manual.</li>
+				<li><strong>release_notes.txt</strong> &mdash; Lists the new features, enhancements and fixes for this Hazelcast release.</li>
+				</ul>
+	
+		
+		<h2 id="getting-started">Getting Started</h2>
+		<p>First, go through the included <a href="docs/manual/html-single/hazelcast-documentation.html#getting-started">Getting Started guide</a> to get Hazelcast up and running. Don't miss the sections on <a href="docs/manual/html-single/hazelcast-documentation.html#starting-the-cluster-and-client">starting the cluster and client</a> and <a href="docs/manual/html-single/hazelcast-documentation.html#configuring-hazelcast">configuring Hazelcast</a>.<br/>
+		<p>The <a href="http://hazelcast.org/getting-started/">online Getting Started guide</a> includes video tutorials to guide you through building your first Hazelcast application and running your cluster.</p>
+		
+		
+		<h2 id="mancenter">Management Center</h2>
+		<p>See the included <a href="docs/manual/html/managementcenter.html#management-center">Management Center chapter</a> for installation instructions and an overview of Management Center.</p>
+
+			
+		<h2 id="resources">Training, Tutorials and Events</h2>
+		<ul>
+			<li><a href="http://hazelcast.org/learn">Hazelcast.org/Learn</a> is the hub for online training, tutorials and learning resources.</li>	
+			<li><a href="http://hazelcast.com/events/">Hazelcast.com/Events</a> will connect you with live training classes, user groups, meetups and events.</li>
+		</ul>
+		
+		<h2 id="community">Hazelcast Community</h2>
+		<p>Get your questions answered and share your knowledge on <a href="http://stackoverflow.com/questions/tagged/hazelcast">Stack Overflow</a> and our <a href="https://groups.google.com/forum/#!forum/hazelcast">Google Group</a>. 
+			
+			
+		</p>
+		
+				<h2 id="support">Support</h2>
+		<p>For information on professional support subscriptions, please visit <a href="http://hazelcast.com/support">Hazelcast.com/Support</a>.   
+			
+		</p>
+
+
+		
+	</div>
+</body>
+</html>