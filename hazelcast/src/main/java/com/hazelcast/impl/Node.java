--- conflicted
+++ resolved
@@ -137,8 +137,6 @@
 
     public final SecurityContext securityContext;
 
-    public final NodeService nodeService;
-
     public Node(FactoryImpl factory, Config config) {
         ThreadContext.get().setCurrentFactory(factory);
         this.threadGroup = new ThreadGroup(factory.getName());
@@ -184,10 +182,6 @@
         partitionManager = new PartitionManager(this);
         clientHandlerService = new ClientHandlerService(this);
         concurrentMapManager = new ConcurrentMapManager(this);
-<<<<<<< HEAD
-=======
-        nodeService = new NodeService(this);
->>>>>>> 937b2828
         nodeService.registerService(MapService.MAP_SERVICE_NAME, new MapService(nodeService, concurrentMapManager.partitionManager.getPartitions()));
         blockingQueueManager = new BlockingQueueManager(this);
         listenerManager = new ListenerManager(this);
@@ -439,6 +433,8 @@
             concurrentMapManager.shutdown();
             logger.log(Level.FINEST, "Shutting down the cluster service");
             clusterService.stop();
+            logger.log(Level.FINEST, "Shutting down the nodeService");
+            nodeService.shutdown();
             if (multicastService != null) {
                 logger.log(Level.FINEST, "Shutting down the multicast service");
                 multicastService.stop();
