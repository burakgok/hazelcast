--- conflicted
+++ resolved
@@ -51,26 +51,22 @@
     private EvictionHelper() {
     }
 
-<<<<<<< HEAD
-    public static boolean checkEvictable(MapContainer mapContainer, int partitionId, boolean backup) {
-=======
     public static boolean checkEvictable(MapContainer mapContainer, int partitionId) {
->>>>>>> e7b02d6c
         final MaxSizeConfig maxSizeConfig = mapContainer.getMapConfig().getMaxSizeConfig();
         final MaxSizeConfig.MaxSizePolicy maxSizePolicy = maxSizeConfig.getMaxSizePolicy();
         boolean result;
         switch (maxSizePolicy) {
             case PER_NODE:
-                result = isEvictablePerNode(mapContainer, backup);
+                result = isEvictablePerNode(mapContainer);
                 break;
             case PER_PARTITION:
                 result = isEvictablePerPartition(mapContainer, partitionId);
                 break;
             case USED_HEAP_PERCENTAGE:
-                result = isEvictableHeapPercentage(mapContainer, backup);
+                result = isEvictableHeapPercentage(mapContainer);
                 break;
             case USED_HEAP_SIZE:
-                result = isEvictableHeapSize(mapContainer, backup);
+                result = isEvictableHeapSize(mapContainer);
                 break;
             default:
                 throw new IllegalArgumentException("Not an appropriate max size policy [" + maxSizePolicy + ']');
@@ -262,43 +258,6 @@
         return maxSizeFromConfig * EVICTION_START_THRESHOLD_PERCENTAGE / ONE_HUNDRED_PERCENT;
     }
 
-<<<<<<< HEAD
-    private static boolean isEvictablePerNode(MapContainer mapContainer, boolean backup) {
-        int nodeTotalSize = 0;
-        final MaxSizeConfig maxSizeConfig = mapContainer.getMapConfig().getMaxSizeConfig();
-        final int maxSize = getApproximateMaxSize(maxSizeConfig.getSize());
-        final String mapName = mapContainer.getName();
-        final MapServiceContext mapServiceContext = mapContainer.getMapServiceContext();
-        final List<Integer> partitionIds = findPartitionIds(mapServiceContext, backup);
-        for (int partitionId : partitionIds) {
-            final PartitionContainer container = mapServiceContext.getPartitionContainer(partitionId);
-            if (container == null) {
-                continue;
-            }
-            nodeTotalSize += getRecordStoreSize(mapName, container);
-            if (nodeTotalSize >= maxSize) {
-                return true;
-            }
-        }
-        return false;
-    }
-
-    private static boolean isEvictablePerPartition(final MapContainer mapContainer, int partitionId) {
-        final MapServiceContext mapServiceContext = mapContainer.getMapServiceContext();
-        final MaxSizeConfig maxSizeConfig = mapContainer.getMapConfig().getMaxSizeConfig();
-        final int maxSize = getApproximateMaxSize(maxSizeConfig.getSize());
-        final String mapName = mapContainer.getName();
-        final NodeEngine nodeEngine = mapServiceContext.getNodeEngine();
-        final InternalPartition partition = nodeEngine.getPartitionService().getPartition(partitionId, false);
-        if (partition.isOwnerOrBackup(nodeEngine.getThisAddress())) {
-            final PartitionContainer container = mapServiceContext.getPartitionContainer(partitionId);
-            if (container == null) {
-                return false;
-            }
-            final int size = getRecordStoreSize(mapName, container);
-            if (size >= maxSize) {
-                return true;
-=======
     private static boolean isEvictablePerNode(MapContainer mapContainer) {
         int nodeTotalSize = 0;
         final MaxSizeConfig maxSizeConfig = mapContainer.getMapConfig().getMaxSizeConfig();
@@ -310,7 +269,6 @@
             final PartitionContainer container = mapServiceContext.getPartitionContainer(partitionId);
             if (container == null) {
                 continue;
->>>>>>> e7b02d6c
             }
             nodeTotalSize += getRecordStoreSize(mapName, container);
             if (nodeTotalSize >= maxSize) {
@@ -336,8 +294,8 @@
         return false;
     }
 
-    private static boolean isEvictableHeapSize(final MapContainer mapContainer, boolean backup) {
-        final long usedHeapSize = getUsedHeapSize(mapContainer, backup);
+    private static boolean isEvictableHeapSize(final MapContainer mapContainer) {
+        final long usedHeapSize = getUsedHeapSize(mapContainer);
         if (usedHeapSize == -1L) {
             return false;
         }
@@ -346,8 +304,8 @@
         return maxSize < (usedHeapSize / ONE_KILOBYTE / ONE_KILOBYTE);
     }
 
-    private static boolean isEvictableHeapPercentage(final MapContainer mapContainer, boolean backup) {
-        final long usedHeapSize = getUsedHeapSize(mapContainer, backup);
+    private static boolean isEvictableHeapPercentage(final MapContainer mapContainer) {
+        final long usedHeapSize = getUsedHeapSize(mapContainer);
         if (usedHeapSize == -1L) {
             return false;
         }
@@ -357,23 +315,13 @@
         return maxSize < (1D * ONE_HUNDRED_PERCENT * usedHeapSize / total);
     }
 
-<<<<<<< HEAD
-    private static List<Integer> findPartitionIds(MapServiceContext mapServiceContext, boolean backup) {
-=======
     private static List<Integer> findPartitionIds(MapServiceContext mapServiceContext) {
->>>>>>> e7b02d6c
         final NodeEngine nodeEngine = mapServiceContext.getNodeEngine();
         final InternalPartitionService partitionService = nodeEngine.getPartitionService();
         final int partitionCount = partitionService.getPartitionCount();
         List<Integer> partitionIds = null;
         for (int partitionId = 0; partitionId < partitionCount; partitionId++) {
-<<<<<<< HEAD
-            final boolean owner = isOwner(mapServiceContext, partitionId);
-            boolean valid = backup ? !owner : owner;
-            if (valid) {
-=======
             if (isOwnerOrBackup(mapServiceContext, partitionId)) {
->>>>>>> e7b02d6c
                 if (partitionIds == null) {
                     partitionIds = new ArrayList<Integer>();
                 }
@@ -383,34 +331,23 @@
         return partitionIds == null ? Collections.<Integer>emptyList() : partitionIds;
     }
 
-<<<<<<< HEAD
-    private static boolean isOwner(MapServiceContext mapServiceContext, int partitionId) {
-        final NodeEngine nodeEngine = mapServiceContext.getNodeEngine();
-        final Address owner = nodeEngine.getPartitionService().getPartitionOwner(partitionId);
-        return nodeEngine.getThisAddress().equals(owner);
-=======
     private static boolean isOwnerOrBackup(MapServiceContext mapServiceContext, int partitionId) {
         final NodeEngine nodeEngine = mapServiceContext.getNodeEngine();
         final InternalPartitionService partitionService = nodeEngine.getPartitionService();
         final InternalPartition partition = partitionService.getPartition(partitionId, false);
         final Address thisAddress = nodeEngine.getThisAddress();
         return partition.isOwnerOrBackup(thisAddress);
->>>>>>> e7b02d6c
     }
 
     private static long getTotalMemory() {
         return Runtime.getRuntime().totalMemory();
     }
 
-    private static long getUsedHeapSize(final MapContainer mapContainer, boolean backup) {
+    private static long getUsedHeapSize(final MapContainer mapContainer) {
         long heapCost = 0L;
         final String mapName = mapContainer.getName();
-<<<<<<< HEAD
-        final List<Integer> partitionIds = findPartitionIds(mapServiceContext, backup);
-=======
         final MapServiceContext mapServiceContext = mapContainer.getMapServiceContext();
         final List<Integer> partitionIds = findPartitionIds(mapServiceContext);
->>>>>>> e7b02d6c
         for (int partitionId : partitionIds) {
             final PartitionContainer container = mapServiceContext.getPartitionContainer(partitionId);
             if (container == null) {
