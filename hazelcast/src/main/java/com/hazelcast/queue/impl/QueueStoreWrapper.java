/*
 * Copyright (c) 2008-2013, Hazelcast, Inc. All Rights Reserved.
 *
 * Licensed under the Apache License, Version 2.0 (the "License");
 * you may not use this file except in compliance with the License.
 * You may obtain a copy of the License at
 *
 * http://www.apache.org/licenses/LICENSE-2.0
 *
 * Unless required by applicable law or agreed to in writing, software
 * distributed under the License is distributed on an "AS IS" BASIS,
 * WITHOUT WARRANTIES OR CONDITIONS OF ANY KIND, either express or implied.
 * See the License for the specific language governing permissions and
 * limitations under the License.
 */

package com.hazelcast.queue.impl;

import com.hazelcast.config.QueueStoreConfig;
import com.hazelcast.core.HazelcastException;
import com.hazelcast.core.QueueStore;
import com.hazelcast.core.QueueStoreFactory;
import com.hazelcast.nio.BufferObjectDataOutput;
import com.hazelcast.nio.ClassLoaderUtil;
import com.hazelcast.nio.IOUtil;
import com.hazelcast.nio.ObjectDataInput;
import com.hazelcast.nio.serialization.Data;
import com.hazelcast.nio.serialization.SerializationService;
import com.hazelcast.util.EmptyStatement;
import com.hazelcast.util.QuickMath;

import java.io.IOException;
import java.util.Collection;
import java.util.Collections;
import java.util.HashMap;
import java.util.Map;
import java.util.Set;

/**
 * Wrapper for the Queue Store.
 */
@SuppressWarnings("unchecked")
public class QueueStoreWrapper implements QueueStore<Data> {

    private static final int DEFAULT_MEMORY_LIMIT = 1000;
    private static final int DEFAULT_BULK_LOAD = 250;
    private static final int OUTPUT_SIZE = 1024;
    private static final int BUFFER_SIZE_FACTOR = 8;

    private QueueStore store;

    private QueueStoreConfig storeConfig;

    private boolean enabled;

    private int memoryLimit = DEFAULT_MEMORY_LIMIT;

    private int bulkLoad = DEFAULT_BULK_LOAD;

    private boolean binary;

    private final SerializationService serializationService;

    public QueueStoreWrapper(SerializationService serializationService) {
        this.serializationService = serializationService;
    }

    public void setConfig(QueueStoreConfig storeConfig, String name) {
        if (storeConfig == null) {
            return;
        }
        store = storeConfig.getStoreImplementation();
        if (store == null) {
            try {
                store = ClassLoaderUtil.newInstance(serializationService.getClassLoader(), storeConfig.getClassName());
            } catch (Exception ignored) {
                EmptyStatement.ignore(ignored);
            }
        }

        factoryImpl(name);

        this.storeConfig = storeConfig;
        enabled = storeConfig.isEnabled();
        binary = Boolean.parseBoolean(storeConfig.getProperty("binary"));
        memoryLimit = parseInt("memory-limit", DEFAULT_MEMORY_LIMIT);
        bulkLoad = parseInt("bulk-load", DEFAULT_BULK_LOAD);
        if (bulkLoad < 1) {
            bulkLoad = 1;
        }
    }

    public void factoryImpl(String name) {
        if (store != null) {
            return;
        }

        QueueStoreFactory factory = storeConfig.getFactoryImplementation();
        if (factory == null) {
            try {
                factory = ClassLoaderUtil.newInstance(serializationService.getClassLoader(),
                        storeConfig.getFactoryClassName());
            } catch (Exception ignored) {
                EmptyStatement.ignore(ignored);
            }
        }
        if (factory == null) {
            return;
        }
        store = factory.newQueueStore(name, storeConfig.getProperties());
    }

    public boolean isEnabled() {
        return enabled;
    }

    public boolean isBinary() {
        return binary;
    }

    public int getMemoryLimit() {
        return memoryLimit;
    }

    public int getBulkLoad() {
        return bulkLoad;
    }

    @Override
    public void store(Long key, Data value) {
        if (!enabled) {
            return;
        }
        final Object actualValue;
        if (binary) {
            // WARNING: we can't pass original Data to the user
            int size = QuickMath.normalize(value.dataSize(), BUFFER_SIZE_FACTOR);
            BufferObjectDataOutput out = serializationService.createObjectDataOutput(size);
            try {
                out.writeData(value);
                actualValue = out.toByteArray();
            } catch (IOException e) {
                throw new HazelcastException(e);
            } finally {
                IOUtil.closeResource(out);
            }
        } else {
            actualValue = serializationService.toObject(value);
        }
        store.store(key, actualValue);
    }

    @Override
    public void storeAll(Map<Long, Data> map) {
        if (!enabled) {
            return;
        }

        final Map<Long, Object> objectMap = new HashMap<Long, Object>(map.size());
        if (binary) {
            // WARNING: we can't pass original Data to the user
            // TODO: @mm - is there really an advantage of using binary storeAll?
            // since we need to do array copy for each item.
            BufferObjectDataOutput out = serializationService.createObjectDataOutput(OUTPUT_SIZE);
            try {
                for (Map.Entry<Long, Data> entry : map.entrySet()) {
                    out.writeData(entry.getValue());
                    objectMap.put(entry.getKey(), out.toByteArray());
                    out.clear();
                }
            } catch (IOException e) {
                throw new HazelcastException(e);
            } finally {
                IOUtil.closeResource(out);
            }
        } else {
            for (Map.Entry<Long, Data> entry : map.entrySet()) {
                objectMap.put(entry.getKey(), serializationService.toObject(entry.getValue()));
            }
        }
        store.storeAll(objectMap);
    }

    @Override
    public void delete(Long key) {
        if (enabled) {
            store.delete(key);
        }
    }

    @Override
    public void deleteAll(Collection<Long> keys) {
        if (enabled) {
            store.deleteAll(keys);
        }
    }

    @Override
    public Data load(Long key) {
        if (!enabled) {
            return null;
        }

        final Object val = store.load(key);
        if (binary) {
            byte[] dataBuffer = (byte[]) val;
            ObjectDataInput in = serializationService.createObjectDataInput(dataBuffer);
            Data data;
            try {
                data = in.readData();
            } catch (IOException e) {
                throw new HazelcastException(e);
            }
            return data;
        }
        return serializationService.toData(val);
    }

    @Override
    public Map<Long, Data> loadAll(Collection<Long> keys) {
<<<<<<< HEAD
        if (enabled) {
            final Map<Long, ?> map = store.loadAll(keys);
            if (map == null) {
                return Collections.emptyMap();
            }
            final Map<Long, Data> dataMap = new HashMap<Long, Data>(map.size());
            if (binary) {
                for (Map.Entry<Long, ?> entry : map.entrySet()) {
                    byte[] dataBuffer = (byte[]) entry.getValue();
                    ObjectDataInput in = serializationService.createObjectDataInput(dataBuffer);
                    Data data;
                    try {
                        data = in.readData();
                    } catch (IOException e) {
                        throw new HazelcastException(e);
                    }
                    dataMap.put(entry.getKey(), data);
                }
                return (Map<Long, Data>) map;
            } else {
                for (Map.Entry<Long, ?> entry : map.entrySet()) {
                    dataMap.put(entry.getKey(), serializationService.toData(entry.getValue()));
=======
        if (!enabled) {
            return null;
        }

        final Map<Long, ?> map = store.loadAll(keys);
        if (map == null) {
            return Collections.emptyMap();
        }
        final Map<Long, Data> dataMap = new HashMap<Long, Data>(map.size());
        if (binary) {
            for (Map.Entry<Long, ?> entry : map.entrySet()) {
                byte[] dataBuffer = (byte[]) entry.getValue();
                ObjectDataInput in = serializationService.createObjectDataInput(dataBuffer);
                Data data = new Data();
                try {
                    data.readData(in);
                } catch (IOException e) {
                    throw new HazelcastException(e);
>>>>>>> a6a959a9
                }
                dataMap.put(entry.getKey(), data);
            }
            return (Map<Long, Data>) map;
        } else {
            for (Map.Entry<Long, ?> entry : map.entrySet()) {
                dataMap.put(entry.getKey(), serializationService.toData(entry.getValue()));
            }
        }
        return dataMap;
    }

    @Override
    public Set<Long> loadAllKeys() {
        if (enabled) {
            return store.loadAllKeys();
        }
        return null;
    }

    private int parseInt(String name, int defaultValue) {
        String val = storeConfig.getProperty(name);
        if (val == null || val.trim().isEmpty()) {
            return defaultValue;
        }
        try {
            return Integer.parseInt(val);
        } catch (NumberFormatException e) {
            return defaultValue;
        }
    }
}<|MERGE_RESOLUTION|>--- conflicted
+++ resolved
@@ -218,30 +218,6 @@
 
     @Override
     public Map<Long, Data> loadAll(Collection<Long> keys) {
-<<<<<<< HEAD
-        if (enabled) {
-            final Map<Long, ?> map = store.loadAll(keys);
-            if (map == null) {
-                return Collections.emptyMap();
-            }
-            final Map<Long, Data> dataMap = new HashMap<Long, Data>(map.size());
-            if (binary) {
-                for (Map.Entry<Long, ?> entry : map.entrySet()) {
-                    byte[] dataBuffer = (byte[]) entry.getValue();
-                    ObjectDataInput in = serializationService.createObjectDataInput(dataBuffer);
-                    Data data;
-                    try {
-                        data = in.readData();
-                    } catch (IOException e) {
-                        throw new HazelcastException(e);
-                    }
-                    dataMap.put(entry.getKey(), data);
-                }
-                return (Map<Long, Data>) map;
-            } else {
-                for (Map.Entry<Long, ?> entry : map.entrySet()) {
-                    dataMap.put(entry.getKey(), serializationService.toData(entry.getValue()));
-=======
         if (!enabled) {
             return null;
         }
@@ -255,12 +231,11 @@
             for (Map.Entry<Long, ?> entry : map.entrySet()) {
                 byte[] dataBuffer = (byte[]) entry.getValue();
                 ObjectDataInput in = serializationService.createObjectDataInput(dataBuffer);
-                Data data = new Data();
+                Data data;
                 try {
-                    data.readData(in);
+                    data = in.readData();
                 } catch (IOException e) {
                     throw new HazelcastException(e);
->>>>>>> a6a959a9
                 }
                 dataMap.put(entry.getKey(), data);
             }
