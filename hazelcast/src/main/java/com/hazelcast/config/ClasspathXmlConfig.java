/*
 * Copyright (c) 2008-2013, Hazelcast, Inc. All Rights Reserved.
 *
 * Licensed under the Apache License, Version 2.0 (the "License");
 * you may not use this file except in compliance with the License.
 * You may obtain a copy of the License at
 *
 * http://www.apache.org/licenses/LICENSE-2.0
 *
 * Unless required by applicable law or agreed to in writing, software
 * distributed under the License is distributed on an "AS IS" BASIS,
 * WITHOUT WARRANTIES OR CONDITIONS OF ANY KIND, either express or implied.
 * See the License for the specific language governing permissions and
 * limitations under the License.
 */

package com.hazelcast.config;

import com.hazelcast.logging.ILogger;
import com.hazelcast.logging.Logger;

import java.io.InputStream;
import java.util.logging.Level;

public class ClasspathXmlConfig extends Config {

<<<<<<< HEAD
    private final ILogger logger = Logger.getLogger(ClasspathXmlConfig.class);
=======
    private final static ILogger logger = Logger.getLogger(ClasspathXmlConfig.class.getName());
>>>>>>> e46378ac

    public ClasspathXmlConfig() {
    }

    public ClasspathXmlConfig(String resource) {
        this(Thread.currentThread().getContextClassLoader(), resource);
    }

    public ClasspathXmlConfig(ClassLoader classLoader, String resource) {
        super();
        logger.log(Level.INFO, "Configuring Hazelcast from '" + resource + "'.");
        InputStream in = classLoader.getResourceAsStream(resource);
        if (in == null) {
            throw new NullPointerException("Specified resource '" + resource + "' could not be found!");
        }
        new XmlConfigBuilder(in).build(this);
    }
}<|MERGE_RESOLUTION|>--- conflicted
+++ resolved
@@ -24,11 +24,7 @@
 
 public class ClasspathXmlConfig extends Config {
 
-<<<<<<< HEAD
-    private final ILogger logger = Logger.getLogger(ClasspathXmlConfig.class);
-=======
-    private final static ILogger logger = Logger.getLogger(ClasspathXmlConfig.class.getName());
->>>>>>> e46378ac
+    private final static ILogger logger = Logger.getLogger(ClasspathXmlConfig.class);
 
     public ClasspathXmlConfig() {
     }
