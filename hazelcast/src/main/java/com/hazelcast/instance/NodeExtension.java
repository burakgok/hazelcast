/*
 * Copyright (c) 2008-2013, Hazelcast, Inc. All Rights Reserved.
 *
 * Licensed under the Apache License, Version 2.0 (the "License");
 * you may not use this file except in compliance with the License.
 * You may obtain a copy of the License at
 *
 * http://www.apache.org/licenses/LICENSE-2.0
 *
 * Unless required by applicable law or agreed to in writing, software
 * distributed under the License is distributed on an "AS IS" BASIS,
 * WITHOUT WARRANTIES OR CONDITIONS OF ANY KIND, either express or implied.
 * See the License for the specific language governing permissions and
 * limitations under the License.
 */

package com.hazelcast.instance;

import com.hazelcast.management.TimedMemberStateFactory;
import com.hazelcast.nio.IOService;
import com.hazelcast.nio.MemberSocketInterceptor;
import com.hazelcast.nio.serialization.SerializationService;
import com.hazelcast.nio.tcp.PacketReader;
import com.hazelcast.nio.tcp.PacketWriter;
import com.hazelcast.nio.tcp.SocketChannelWrapperFactory;
import com.hazelcast.nio.tcp.TcpIpConnection;
import com.hazelcast.security.SecurityContext;
import com.hazelcast.storage.DataRef;
import com.hazelcast.storage.Storage;

/**
 * NodeExtension is a <tt>Node</tt> extension mechanism to be able to plug different implementations of
 * some modules, like; <tt>SerializationService</tt>, <tt>SocketChannelWrapperFactory</tt> etc.
 *
 */
public interface NodeExtension {

    /**
     * Called before node is started
     */
    void beforeStart(Node node);

    /**
     * Called to print node information during startup
     */
    void printNodeInfo(Node node);

    /**
     * Called after node is started
     */
    void afterStart(Node node);

    /**
     * Creates a <tt>SerializationService</tt> instance to be used by this <tt>Node</tt>.
     *
     * @return a <tt>SerializationService</tt> instance
     */
    SerializationService createSerializationService();

    /**
     * Returns <tt>SecurityContext</tt> for this <tt>Node</tt> if available, otherwise returns null.
     *
     * @return security context
     */
    SecurityContext getSecurityContext();

    /**
     * @deprecated
     */
    @Deprecated
    Storage<DataRef> getOffHeapStorage();

    /**
     * Creates a service which is an implementation of given type parameter.
     * @param type type of service
     * @return service implementation
     * @throws java.lang.IllegalArgumentException if type is not known
     */
<<<<<<< HEAD
    <T> T createService(Class<T> type);
=======
    WanReplicationService getWanReplicationService();


    TimedMemberStateFactory getTimedMemberStateFactory();
>>>>>>> 3975da68

    /**
     * Returns <tt>MemberSocketInterceptor</tt> for this <tt>Node</tt> if available,
     * otherwise returns null.
     *
     * @return MemberSocketInterceptor
     */
    MemberSocketInterceptor getMemberSocketInterceptor();

    /**
     * Returns <tt>SocketChannelWrapperFactory</tt> instance to be used by this <tt>Node</tt>.
     *
     * @return SocketChannelWrapperFactory
     */
    SocketChannelWrapperFactory getSocketChannelWrapperFactory();

    /**
     * Creates a <tt>PacketReader</tt> for given <tt>Connection</tt> instance.
     *
     * @param connection tcp-ip connection
     * @param ioService IOService
     *
     * @return packet reader
     */
    PacketReader createPacketReader(TcpIpConnection connection, IOService ioService);

    /**
     * Creates a <tt>PacketWriter</tt> for given <tt>Connection</tt> instance.
     *
     * @param connection tcp-ip connection
     * @param ioService IOService
     *
     * @return packet writer
     */
    PacketWriter createPacketWriter(TcpIpConnection connection, IOService ioService);

    /**
     * Called on thread start to inject/intercept extension specific logic,
     * like; registering thread in some service,
     * executing a special method before thread starts to do its own task.
     *
     * @param thread thread starting
     */
    void onThreadStart(Thread thread);

    /**
     * Called before a thread stops to clean/release injected by {@link #onThreadStart(Thread)}.
     *
     * @param thread thread stopping
     */
    void onThreadStop(Thread thread);

    /**
     * Destroys <tt>NodeExtension</tt>. Called on <tt>Node.shutdown()</tt>
     */
    void destroy();

}<|MERGE_RESOLUTION|>--- conflicted
+++ resolved
@@ -76,14 +76,10 @@
      * @return service implementation
      * @throws java.lang.IllegalArgumentException if type is not known
      */
-<<<<<<< HEAD
     <T> T createService(Class<T> type);
-=======
-    WanReplicationService getWanReplicationService();
 
 
     TimedMemberStateFactory getTimedMemberStateFactory();
->>>>>>> 3975da68
 
     /**
      * Returns <tt>MemberSocketInterceptor</tt> for this <tt>Node</tt> if available,
