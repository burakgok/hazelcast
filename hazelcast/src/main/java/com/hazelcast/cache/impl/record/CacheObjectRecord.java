/*
 * Copyright (c) 2008-2013, Hazelcast, Inc. All Rights Reserved.
 *
 * Licensed under the Apache License, Version 2.0 (the "License");
 * you may not use this file except in compliance with the License.
 * You may obtain a copy of the License at
 *
 * http://www.apache.org/licenses/LICENSE-2.0
 *
 * Unless required by applicable law or agreed to in writing, software
 * distributed under the License is distributed on an "AS IS" BASIS,
 * WITHOUT WARRANTIES OR CONDITIONS OF ANY KIND, either express or implied.
 * See the License for the specific language governing permissions and
 * limitations under the License.
 */

package com.hazelcast.cache.impl.record;

import com.hazelcast.nio.ObjectDataInput;
import com.hazelcast.nio.ObjectDataOutput;
import com.hazelcast.nio.serialization.Data;

import java.io.IOException;

/**
 * Implementation of {@link com.hazelcast.cache.impl.record.CacheRecord} which has an internal object format.
 */
public class CacheObjectRecord extends AbstractCacheRecord<Object> {

<<<<<<< HEAD
    protected Object value;

    public CacheObjectRecord() {
    }

    CacheObjectRecord(Object value, long expiryTime) {
        super(expiryTime);
        this.value = value;
    }

=======
    private Object value;

    public CacheObjectRecord() {
    }

    CacheObjectRecord(Data key, Object value, long expiryTime) {
        super(key, expiryTime);
        this.value = value;
    }

>>>>>>> 3975da68
    @Override
    public Object getValue() {
        return value;
    }

    @Override
    public void setValue(Object value) {
        this.value = value;
    }

    @Override
    public void writeData(ObjectDataOutput out) throws IOException {
        super.writeData(out);
        out.writeObject(value);
    }

    @Override
    public void readData(ObjectDataInput in) throws IOException {
        super.readData(in);
        value = in.readObject();
    }
}<|MERGE_RESOLUTION|>--- conflicted
+++ resolved
@@ -27,7 +27,6 @@
  */
 public class CacheObjectRecord extends AbstractCacheRecord<Object> {
 
-<<<<<<< HEAD
     protected Object value;
 
     public CacheObjectRecord() {
@@ -38,18 +37,6 @@
         this.value = value;
     }
 
-=======
-    private Object value;
-
-    public CacheObjectRecord() {
-    }
-
-    CacheObjectRecord(Data key, Object value, long expiryTime) {
-        super(key, expiryTime);
-        this.value = value;
-    }
-
->>>>>>> 3975da68
     @Override
     public Object getValue() {
         return value;
