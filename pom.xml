<project xmlns="http://maven.apache.org/POM/4.0.0" xmlns:xsi="http://www.w3.org/2001/XMLSchema-instance" xsi:schemaLocation="http://maven.apache.org/POM/4.0.0 http://maven.apache.org/maven-v4_0_0.xsd">
    <modelVersion>4.0.0</modelVersion>

    <name>hazelcast-azure</name>
    <groupId>com.hazelcast</groupId>
    <artifactId>hazelcast-azure</artifactId>
<<<<<<< HEAD
    <version>1.2.3-SNAPSHOT</version>
    <url>http://www.hazelcast.com/</url>
=======
    <version>1.3.0-SNAPSHOT</version>
>>>>>>> a8a1ee4d
    <packaging>jar</packaging>
    <description>Hazelcast Azure Discovery Plugin</description>
    <url>http://www.hazelcast.com/</url>

    <properties>
        <main.basedir>${project.basedir}</main.basedir>
        <project.build.sourceEncoding>UTF-8</project.build.sourceEncoding>

        <!-- we want to remain java 1.6 compatible -->
        <jdk.version>1.6</jdk.version>

        <hazelcast.version>3.11</hazelcast.version>

        <junit.version>4.12</junit.version>
        <mockito.version>1.10.19</mockito.version>
        <wiremock.version>2.18.0</wiremock.version>
        <log4j.version>1.2.12</log4j.version>

        <maven.compiler.plugin.version>2.5.1</maven.compiler.plugin.version>
        <maven.source.plugin.version>2.2.1</maven.source.plugin.version>
        <maven.gpg.plugin.version>1.4</maven.gpg.plugin.version>
        <maven.javadoc.plugin.version>2.9</maven.javadoc.plugin.version>

        <maven.surefire.plugin.version>2.18.1</maven.surefire.plugin.version>
        <maven.checkstyle.plugin.version>2.15</maven.checkstyle.plugin.version>
        <maven.spotbuts.plugin.version>3.1.5</maven.spotbuts.plugin.version>
        <maven.sonar.plugin.version>3.3.0.603</maven.sonar.plugin.version>
        <maven.jacoco.plugin.version>0.7.9</maven.jacoco.plugin.version>
    </properties>

    <licenses>
        <license>
            <name>The Apache Software License, Version 2.0</name>
            <url>http://www.apache.org/licenses/LICENSE-2.0.txt</url>
            <distribution>repo</distribution>
        </license>
    </licenses>

    <scm>
        <connection>scm:git:git://github.com/hazelcast/hazelcast-azure.git</connection>
        <developerConnection>scm:git:git@github.com:hazelcast/hazelcast-azure.git</developerConnection>
        <url>https://github.com/hazelcast/hazelcast/</url>
    </scm>

    <developers>
        <developer>
            <id>sedouard</id>
            <name>Steven Edouard</name>
            <email>sedouard@microsoft.com</email>
            <url>http://www.stevenedouard.com</url>
            <organization>Microsoft</organization>
            <organizationUrl>http://www.microsoft.com</organizationUrl>
            <roles>
                <role>architect</role>
                <role>developer</role>
            </roles>
            <timezone>America/Los_Angeles</timezone>
            <properties>
                <picUrl>https://avatars.githubusercontent.com/u/3053263?v=3</picUrl>
            </properties>
        </developer>
        <developer>
            <id>gokhanoner</id>
            <name>Gokhan Oner</name>
            <email>gokhan@hazelcast.com</email>
        </developer>
    </developers>

    <dependencies>
        <dependency>
            <groupId>com.hazelcast</groupId>
            <artifactId>hazelcast</artifactId>
            <version>${hazelcast.version}</version>
        </dependency>

        <dependency>
            <groupId>junit</groupId>
            <artifactId>junit</artifactId>
            <version>${junit.version}</version>
            <scope>test</scope>
        </dependency>
        <dependency>
            <groupId>org.mockito</groupId>
            <artifactId>mockito-all</artifactId>
            <version>${mockito.version}</version>
            <scope>test</scope>
        </dependency>
        <dependency>
            <groupId>com.github.tomakehurst</groupId>
            <artifactId>wiremock</artifactId>
            <version>${wiremock.version}</version>
            <scope>test</scope>
        </dependency>
        <dependency>
            <groupId>log4j</groupId>
            <artifactId>log4j</artifactId>
            <version>${log4j.version}</version>
            <scope>test</scope>
            <optional>true</optional>
        </dependency>
    </dependencies>

    <build>
        <plugins>

            <plugin>
                <groupId>org.apache.maven.plugins</groupId>
                <artifactId>maven-compiler-plugin</artifactId>
                <version>${maven.compiler.plugin.version}</version>
                <configuration>
                    <source>${jdk.version}</source>
                    <target>${jdk.version}</target>
                    <encoding>${project.build.sourceEncoding}</encoding>
                </configuration>
            </plugin>

            <plugin>
                <groupId>org.apache.maven.plugins</groupId>
                <artifactId>maven-source-plugin</artifactId>
                <version>${maven.source.plugin.version}</version>
                <executions>
                    <execution>
                        <id>attach-sources</id>
                        <goals>
                            <goal>jar</goal>
                        </goals>
                    </execution>
                </executions>
            </plugin>

            <plugin>
                <groupId>org.apache.maven.plugins</groupId>
                <artifactId>maven-checkstyle-plugin</artifactId>
                <version>${maven.checkstyle.plugin.version}</version>
                <executions>
                    <execution>
                        <phase>validate</phase>
                        <goals>
                            <goal>checkstyle</goal>
                        </goals>
                    </execution>
                </executions>
                <configuration>
                    <configLocation>${main.basedir}/checkstyle/checkstyle.xml</configLocation>
                    <suppressionsLocation>${main.basedir}/checkstyle/suppressions.xml</suppressionsLocation>
                    <headerLocation>${main.basedir}/checkstyle/ClassHeader.txt</headerLocation>
                    <enableRSS>false</enableRSS>
                    <linkXRef>true</linkXRef>
                    <consoleOutput>true</consoleOutput>
                    <failsOnError>true</failsOnError>
                    <failOnViolation>true</failOnViolation>
                    <includeTestSourceDirectory>false</includeTestSourceDirectory>
                    <enableRulesSummary>true</enableRulesSummary>
                    <propertyExpansion>main.basedir=${main.basedir}</propertyExpansion>
                </configuration>
            </plugin>

            <plugin>
                <groupId>com.github.spotbugs</groupId>
                <artifactId>spotbugs-maven-plugin</artifactId>
                <version>${maven.spotbuts.plugin.version}</version>
                <executions>
                    <execution>
                        <phase>compile</phase>
                        <goals>
                            <goal>check</goal>
                        </goals>
                    </execution>
                </executions>
                <configuration>
                    <failOnError>true</failOnError>
                    <excludeFilterFile>${main.basedir}/spotbugs/spotbugs-exclude.xml</excludeFilterFile>
                    <spotbugsXmlOutput>true</spotbugsXmlOutput>
                    <xmlOutput>true</xmlOutput>
                </configuration>
            </plugin>

        </plugins>
    </build>

<<<<<<< HEAD
    <dependencies>
        <dependency>
            <groupId>com.hazelcast</groupId>
            <artifactId>hazelcast</artifactId>
            <version>${hazelcast.version}</version>
            <scope>provided</scope>
        </dependency>
        <dependency>
            <groupId>com.hazelcast</groupId>
            <artifactId>hazelcast</artifactId>
            <scope>test</scope>
            <version>${hazelcast.version}</version>
            <classifier>tests</classifier>
        </dependency>
        <dependency>
            <groupId>com.microsoft.azure</groupId>
            <artifactId>azure-client-authentication</artifactId>
            <version>${azure.client.authentication.version}</version>
        </dependency>
        <dependency>
            <groupId>com.microsoft.azure</groupId>
            <artifactId>azure-mgmt-compute</artifactId>
            <version>${azure.mgmt.sdk.version}</version>
        </dependency>
        <dependency>
            <groupId>junit</groupId>
            <artifactId>junit</artifactId>
            <version>${junit.version}</version>
            <scope>test</scope>
        </dependency>
        <dependency>
            <groupId>log4j</groupId>
            <artifactId>log4j</artifactId>
            <version>${log4j.version}</version>
            <scope>test</scope>
            <optional>true</optional>
        </dependency>
        <dependency>
            <groupId>org.mockito</groupId>
            <artifactId>mockito-all</artifactId>
            <version>${mockito.version}</version>
            <scope>test</scope>
        </dependency>
        <dependency>
            <groupId>org.powermock</groupId>
            <artifactId>powermock-module-junit4</artifactId>
            <version>1.6.4</version>
            <scope>test</scope>
        </dependency>
        <dependency>
            <groupId>org.powermock</groupId>
            <artifactId>powermock-api-mockito</artifactId>
            <version>1.6.4</version>
            <scope>test</scope>
        </dependency>
        <dependency>
            <groupId>net.bytebuddy</groupId>
            <artifactId>byte-buddy</artifactId>
            <version>${bytebuddy.version}</version>
            <scope>test</scope>
        </dependency>
        <dependency>
            <groupId>net.bytebuddy</groupId>
            <artifactId>byte-buddy-agent</artifactId>
            <version>${bytebuddy.version}</version>
            <scope>test</scope>
        </dependency>
    </dependencies>
=======
    <distributionManagement>
        <repository>
            <id>release-repository</id>
            <url>https://oss.sonatype.org/service/local/staging/deploy/maven2</url>
        </repository>
        <snapshotRepository>
            <id>snapshot-repository</id>
            <name>Maven2 Snapshot Repository</name>
            <url>https://oss.sonatype.org/content/repositories/snapshots</url>
            <uniqueVersion>false</uniqueVersion>
        </snapshotRepository>
    </distributionManagement>
>>>>>>> a8a1ee4d

    <repositories>
        <repository>
            <id>snapshot-repository</id>
            <name>Maven2 Snapshot Repository</name>
            <url>https://oss.sonatype.org/content/repositories/snapshots</url>
        </repository>
    </repositories>

    <profiles>

        <profile>
            <id>test-coverage</id>
            <properties>
                <argLine>
                    -Xms128m -Xmx1G -XX:MaxPermSize=128M
                    -Dhazelcast.version.check.enabled=false
                    -Dhazelcast.mancenter.enabled=false
                    -Dhazelcast.logging.type=none
                    -Dhazelcast.test.use.network=false
                </argLine>
            </properties>
            <build>
                <plugins>
                    <plugin>
                        <groupId>org.jacoco</groupId>
                        <artifactId>jacoco-maven-plugin</artifactId>
                        <version>${maven.jacoco.plugin.version}</version>
                    </plugin>

                    <plugin>
                        <groupId>org.apache.maven.plugins</groupId>
                        <artifactId>maven-surefire-plugin</artifactId>
                        <version>${maven.surefire.plugin.version}</version>
                        <configuration combine.self="override">
                            <redirectTestOutputToFile>true</redirectTestOutputToFile>
                            <testFailureIgnore>true</testFailureIgnore>
                        </configuration>
                    </plugin>

                    <plugin>
                        <groupId>org.codehaus.mojo</groupId>
                        <artifactId>sonar-maven-plugin</artifactId>
                        <version>${maven.sonar.plugin.version}</version>
                    </plugin>
                </plugins>
            </build>
        </profile>

        <profile>
            <id>release</id>
            <properties>
                <javadoc>true</javadoc>
            </properties>
            <build>
                <plugins>
                    <plugin>
                        <groupId>org.apache.maven.plugins</groupId>
                        <artifactId>maven-gpg-plugin</artifactId>
                        <version>${maven.gpg.plugin.version}</version>
                        <executions>
                            <execution>
                                <id>sign-artifacts</id>
                                <phase>verify</phase>
                                <goals>
                                    <goal>sign</goal>
                                </goals>
                            </execution>
                        </executions>
                    </plugin>

                    <plugin>
                        <groupId>org.apache.maven.plugins</groupId>
                        <artifactId>maven-javadoc-plugin</artifactId>
                        <version>${maven.javadoc.plugin.version}</version>
                        <configuration>
                            <javaApiLinks>
                                <property>
                                    <name>api_1.6</name>
                                    <value>http://download.oracle.com/javase/1.6.0/docs/api/</value>
                                </property>
                                <property>
                                    <name>api_1.7</name>
                                    <value>http://download.oracle.com/javase/1.7.0/docs/api/</value>
                                </property>
                            </javaApiLinks>
                            <maxmemory>1024</maxmemory>
                        </configuration>
                        <executions>
                            <execution>
                                <id>attach-javadocs</id>
                                <goals>
                                    <goal>jar</goal>
                                </goals>
                            </execution>
                        </executions>
                    </plugin>

                    <plugin>
                        <groupId>org.sonatype.plugins</groupId>
                        <artifactId>nexus-staging-maven-plugin</artifactId>
                        <version>1.6.3</version>
                        <extensions>true</extensions>
                        <configuration>
                            <serverId>release-repository</serverId>
                            <nexusUrl>https://oss.sonatype.org/</nexusUrl>
                            <autoReleaseAfterClose>true</autoReleaseAfterClose>
                        </configuration>
                    </plugin>
                </plugins>
            </build>
        </profile>

        <profile>
            <id>release-snapshot</id>
            <properties>
                <javadoc>true</javadoc>
            </properties>
            <build>
                <plugins>
                    <plugin>
                        <groupId>org.apache.maven.plugins</groupId>
                        <artifactId>maven-javadoc-plugin</artifactId>
                        <version>${maven.javadoc.plugin.version}</version>
                        <configuration>
                            <javaApiLinks>
                                <property>
                                    <name>api_1.6</name>
                                    <value>http://download.oracle.com/javase/1.6.0/docs/api/</value>
                                </property>
                                <property>
                                    <name>api_1.7</name>
                                    <value>http://download.oracle.com/javase/1.7.0/docs/api/</value>
                                </property>
                            </javaApiLinks>
                            <excludePackageNames>
                                *.impl:*.internal:*.operations:*.proxy:*.util:com.hazelcast.aws.security:
                                *.handlermigration:*.client.connection.nio:*.client.console:*.buildutils:
                                *.client.protocol.generator:*.cluster.client:*.concurrent:*.collection:
                                *.nio.ascii:*.nio.ssl:*.nio.tcp:*.partition.client:*.transaction.client:
                                *.core.server:com.hazelcast.instance:com.hazelcast.PlaceHolder
                            </excludePackageNames>
                        </configuration>
                        <executions>
                            <execution>
                                <id>attach-javadocs</id>
                                <goals>
                                    <goal>jar</goal>
                                </goals>
                            </execution>
                        </executions>
                    </plugin>
                </plugins>
            </build>
        </profile>

        <profile>
            <id>master</id>
            <properties>
<<<<<<< HEAD
                <hazelcast.version>4.0-SNAPSHOT</hazelcast.version>
=======
                <hazelcast.version>3.12-SNAPSHOT</hazelcast.version>
>>>>>>> a8a1ee4d
            </properties>
            <dependencies>
                <dependency>
                    <groupId>com.hazelcast</groupId>
                    <artifactId>hazelcast</artifactId>
                    <version>${hazelcast.version}</version>
                </dependency>
            </dependencies>
            <build>
                <plugins>
                    <plugin>
                        <groupId>org.apache.maven.plugins</groupId>
                        <artifactId>maven-surefire-plugin</artifactId>
                        <version>${maven.surefire.plugin.version}</version>
                        <configuration combine.self="override">
                            <parallel>none</parallel>
                            <redirectTestOutputToFile>true</redirectTestOutputToFile>
                            <argLine>-Xms128m -Xmx1G -XX:MaxPermSize=128M
                                -Dhazelcast.phone.home.enabled=false
                                -Dhazelcast.mancenter.enabled=false
                                -Dhazelcast.logging.type=none
                                -Dhazelcast.test.use.network=true
                            </argLine>
                        </configuration>
                    </plugin>
                </plugins>
            </build>
        </profile>

    </profiles>

</project><|MERGE_RESOLUTION|>--- conflicted
+++ resolved
@@ -4,12 +4,7 @@
     <name>hazelcast-azure</name>
     <groupId>com.hazelcast</groupId>
     <artifactId>hazelcast-azure</artifactId>
-<<<<<<< HEAD
-    <version>1.2.3-SNAPSHOT</version>
-    <url>http://www.hazelcast.com/</url>
-=======
     <version>1.3.0-SNAPSHOT</version>
->>>>>>> a8a1ee4d
     <packaging>jar</packaging>
     <description>Hazelcast Azure Discovery Plugin</description>
     <url>http://www.hazelcast.com/</url>
@@ -190,76 +185,6 @@
         </plugins>
     </build>
 
-<<<<<<< HEAD
-    <dependencies>
-        <dependency>
-            <groupId>com.hazelcast</groupId>
-            <artifactId>hazelcast</artifactId>
-            <version>${hazelcast.version}</version>
-            <scope>provided</scope>
-        </dependency>
-        <dependency>
-            <groupId>com.hazelcast</groupId>
-            <artifactId>hazelcast</artifactId>
-            <scope>test</scope>
-            <version>${hazelcast.version}</version>
-            <classifier>tests</classifier>
-        </dependency>
-        <dependency>
-            <groupId>com.microsoft.azure</groupId>
-            <artifactId>azure-client-authentication</artifactId>
-            <version>${azure.client.authentication.version}</version>
-        </dependency>
-        <dependency>
-            <groupId>com.microsoft.azure</groupId>
-            <artifactId>azure-mgmt-compute</artifactId>
-            <version>${azure.mgmt.sdk.version}</version>
-        </dependency>
-        <dependency>
-            <groupId>junit</groupId>
-            <artifactId>junit</artifactId>
-            <version>${junit.version}</version>
-            <scope>test</scope>
-        </dependency>
-        <dependency>
-            <groupId>log4j</groupId>
-            <artifactId>log4j</artifactId>
-            <version>${log4j.version}</version>
-            <scope>test</scope>
-            <optional>true</optional>
-        </dependency>
-        <dependency>
-            <groupId>org.mockito</groupId>
-            <artifactId>mockito-all</artifactId>
-            <version>${mockito.version}</version>
-            <scope>test</scope>
-        </dependency>
-        <dependency>
-            <groupId>org.powermock</groupId>
-            <artifactId>powermock-module-junit4</artifactId>
-            <version>1.6.4</version>
-            <scope>test</scope>
-        </dependency>
-        <dependency>
-            <groupId>org.powermock</groupId>
-            <artifactId>powermock-api-mockito</artifactId>
-            <version>1.6.4</version>
-            <scope>test</scope>
-        </dependency>
-        <dependency>
-            <groupId>net.bytebuddy</groupId>
-            <artifactId>byte-buddy</artifactId>
-            <version>${bytebuddy.version}</version>
-            <scope>test</scope>
-        </dependency>
-        <dependency>
-            <groupId>net.bytebuddy</groupId>
-            <artifactId>byte-buddy-agent</artifactId>
-            <version>${bytebuddy.version}</version>
-            <scope>test</scope>
-        </dependency>
-    </dependencies>
-=======
     <distributionManagement>
         <repository>
             <id>release-repository</id>
@@ -272,7 +197,6 @@
             <uniqueVersion>false</uniqueVersion>
         </snapshotRepository>
     </distributionManagement>
->>>>>>> a8a1ee4d
 
     <repositories>
         <repository>
@@ -432,11 +356,7 @@
         <profile>
             <id>master</id>
             <properties>
-<<<<<<< HEAD
-                <hazelcast.version>4.0-SNAPSHOT</hazelcast.version>
-=======
                 <hazelcast.version>3.12-SNAPSHOT</hazelcast.version>
->>>>>>> a8a1ee4d
             </properties>
             <dependencies>
                 <dependency>
