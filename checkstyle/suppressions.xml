--- conflicted
+++ resolved
@@ -179,17 +179,14 @@
     <suppress checks="MethodCount" files="com.hazelcast.client.impl.ClientEngineImpl"/>
     <suppress checks="ClassFanOutComplexity" files="com.hazelcast.client.impl.ClientEngineImpl"/>
     <!-- TODO: We need to get this wildcard suppressions fixed -->
-<<<<<<< HEAD
     <suppress checks="" files="com.hazelcast.client.connection.nio.ClientConnectionManagerImpl"/>
     <suppress checks="CyclomaticComplexity" files="com.hazelcast.client.config.XmlClientConfigBuilder"/>
 
     <suppress checks="JavadocMethod" files="com.hazelcast.client[\\/]"/>
     <suppress checks="JavadocType" files="com.hazelcast.client[\\/]"/>
     <suppress checks="JavadocMethod" files="com.hazelcast.client[\\/]"/>
-=======
     <suppress checks="ClassFanOutComplexity|ClassDataAbstractionCoupling"
               files="com.hazelcast.client.connection.nio.ClientConnectionManagerImpl"/>
->>>>>>> a6a959a9
 
     <!-- Monitor -->
     <suppress checks="JavadocMethod" files="com.hazelcast.monitor[\\/]"/>
