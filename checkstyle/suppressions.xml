--- conflicted
+++ resolved
@@ -8,9 +8,6 @@
 
     <!-- Suppress duplicate checking of copyright notice -->
     <suppress checks="StrictDuplicateCode" files=".java" lines="1-15"/>
-
-    <!--To enable checking on a module, comment out its suppression. e.g. mapreduce is enabled.-->
-<<<<<<< HEAD
 
     <suppress checks="" files="com.hazelcast.config[\\/]"/>
     <suppress checks="" files="com.hazelcast.core[\\/]"/>
@@ -18,14 +15,6 @@
     <suppress checks="" files="com.hazelcast.management[\\/]"/>
     <suppress checks="" files="com.hazelcast.map[\\/]"/>
     <suppress checks="" files="com.hazelcast.nio[\\/]"/>
-=======
-    <suppress checks="" files="[\\/]config[\\/]"/>
-    <suppress checks="" files="[\\/]core[\\/]"/>
-    <suppress checks="" files="[\\/]jmx[\\/]"/>
-    <suppress checks="" files="[\\/]management[\\/]"/>
-    <suppress checks="" files="[\\/]map[\\/]"/>
-    <suppress checks="" files="[\\/]nio[\\/]"/>
->>>>>>> 7d0f11d3
     <suppress checks="" files="com.hazelcast.query[\\/]"/>
     <suppress checks="" files="com.hazelcast.spi.impl[\\/]"/>
     <suppress checks="" files="com.hazelcast.util[\\/]"/>
@@ -37,6 +26,7 @@
     <suppress checks="" files="com.hazelcast.spring[\\/]"/>
     <suppress checks="" files="com.hazelcast.aws[\\/]"/>
     <suppress checks="" files="com.hazelcast.transaction[\\/]"/>
+    <suppress checks="" files="com.hazelcast.wm[\\/]"/>
 
 
     <!--<suppress checks="" files="[\\/]examples[\\/]"/>-->
