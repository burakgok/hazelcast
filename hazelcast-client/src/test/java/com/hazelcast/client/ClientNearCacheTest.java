/*
 * Copyright (c) 2008-2013, Hazelcast, Inc. All Rights Reserved.
 *
 * Licensed under the Apache License, Version 2.0 (the "License");
 * you may not use this file except in compliance with the License.
 * You may obtain a copy of the License at
 *
 * http://www.apache.org/licenses/LICENSE-2.0
 *
 * Unless required by applicable law or agreed to in writing, software
 * distributed under the License is distributed on an "AS IS" BASIS,
 * WITHOUT WARRANTIES OR CONDITIONS OF ANY KIND, either express or implied.
 * See the License for the specific language governing permissions and
 * limitations under the License.
 */

package com.hazelcast.client;

import com.hazelcast.client.config.ClientConfig;
import com.hazelcast.client.nearcache.ClientNearCache;
import com.hazelcast.config.InMemoryFormat;
import com.hazelcast.config.NearCacheConfig;
import com.hazelcast.core.Hazelcast;
import com.hazelcast.core.HazelcastInstance;
import com.hazelcast.core.IMap;
import com.hazelcast.monitor.NearCacheStats;
import com.hazelcast.test.AssertTask;
import com.hazelcast.test.HazelcastParallelClassRunner;
import com.hazelcast.test.HazelcastTestSupport;
import com.hazelcast.test.annotation.ProblematicTest;
import com.hazelcast.test.annotation.QuickTest;
import java.util.HashSet;
import java.util.concurrent.Future;
import org.junit.AfterClass;
import org.junit.BeforeClass;
import org.junit.Test;
import org.junit.experimental.categories.Category;
import org.junit.runner.RunWith;

import static com.hazelcast.test.HazelcastTestSupport.*;
import static org.junit.Assert.*;

@RunWith(HazelcastParallelClassRunner.class)
@Category(QuickTest.class)
public class ClientNearCacheTest {

    private static final int MAX_CACHE_SIZE = 100;
    private static final int MAX_TTL_SECONDS = 3;
    private static final int MAX_IDLE_SECONDS = 1;

    private static final String NEAR_CACHE_WITH_DEFAULT_CONFIG = "NEAR_CACHE_WITH_DEFAULT_CONFIG";
    private static final String NEAR_CACHE_WITH_NO_INVALIDATION = "NEAR_CACHE_WITH_NO_INVALIDATION";
    private static final String NEAR_CACHE_WITH_MAX_SIZE = "NEAR_CACHE_WITH_MAX_SIZE";
    private static final String NEAR_CACHE_WITH_TTL = "NEAR_CACHE_WITH_TTL";
    private static final String NEAR_CACHE_WITH_IDLE = "NEAR_CACHE_WITH_IDLE";
    private static final String NEAR_CACHE_WITH_INVALIDATION = "NEAR_CACHE_WITH_INVALIDATION";

    private static HazelcastInstance h1;
    private static HazelcastInstance h2;
    private static HazelcastInstance client;

    @BeforeClass
    public static void setup() throws Exception {
        h1 = Hazelcast.newHazelcastInstance();
        h2 = Hazelcast.newHazelcastInstance();

        ClientConfig clientConfig = new ClientConfig();

        NearCacheConfig basicConfig = new NearCacheConfig();
        basicConfig.setInMemoryFormat(InMemoryFormat.OBJECT);
        clientConfig.addNearCacheConfig(NEAR_CACHE_WITH_DEFAULT_CONFIG + "*", basicConfig);

        NearCacheConfig basicConfigNoInvalidation = new NearCacheConfig();
        basicConfig.setInMemoryFormat(InMemoryFormat.OBJECT);
        basicConfigNoInvalidation.setInvalidateOnChange(false);
        clientConfig.addNearCacheConfig(NEAR_CACHE_WITH_NO_INVALIDATION +"*", basicConfigNoInvalidation);

        NearCacheConfig maxSizeConfig = new NearCacheConfig();
        maxSizeConfig.setMaxSize(MAX_CACHE_SIZE);
        clientConfig.addNearCacheConfig(NEAR_CACHE_WITH_MAX_SIZE + "*", maxSizeConfig);

        NearCacheConfig ttlConfig = new NearCacheConfig();
        ttlConfig.setTimeToLiveSeconds(MAX_TTL_SECONDS);
        clientConfig.addNearCacheConfig(NEAR_CACHE_WITH_TTL + "*", ttlConfig);

        NearCacheConfig idleConfig = new NearCacheConfig();
        idleConfig.setMaxIdleSeconds(MAX_IDLE_SECONDS);
        clientConfig.addNearCacheConfig(NEAR_CACHE_WITH_IDLE + "*", idleConfig);

        NearCacheConfig invalidateConfig = new NearCacheConfig();
        invalidateConfig.setInvalidateOnChange(true);
        clientConfig.addNearCacheConfig(NEAR_CACHE_WITH_INVALIDATION + "*", invalidateConfig);

        client = HazelcastClient.newHazelcastClient(clientConfig);
    }

    @AfterClass
    public static void cleanup() throws Exception {
        HazelcastClient.shutdownAll();
        Hazelcast.shutdownAll();
    }

    @Test
    public void testNearCacheFasterThanGoingToTheCluster() {
        final IMap map = client.getMap(randomMapName(NEAR_CACHE_WITH_DEFAULT_CONFIG));

        final int size = 2007;
        for (int i = 0; i < size; i++) {
            map.put(i, i);
        }

        long begin = System.currentTimeMillis();
        for (int i = 0; i < size; i++) {
            map.get(i);
        }
        long readFromClusterTime = System.currentTimeMillis() - begin;

        begin = System.currentTimeMillis();
        for (int i = 0; i < size; i++) {
            map.get(i);
        }
        long readFromCacheTime = System.currentTimeMillis() - begin;

        assertTrue("readFromCacheTime > readFromClusterTime", readFromCacheTime < readFromClusterTime);
    }


    @Test
    public void testGetAllChecksNearCacheFirst() throws Exception {
        final IMap map = client.getMap(randomMapName(NEAR_CACHE_WITH_DEFAULT_CONFIG));
        final HashSet keys = new HashSet();

        final int size = 1003;
        for (int i = 0; i < size; i++) {
            map.put(i, i);
            keys.add(i);
        }
        //populate near cache
        for (int i = 0; i < size; i++) {
            map.get(i);
        }
        //getAll generates the near cache hits
        map.getAll(keys);

        NearCacheStats stats = map.getLocalMapStats().getNearCacheStats();
        assertEquals(size, stats.getOwnedEntryCount());
        assertEquals(size, stats.getHits());
    }

    @Test
    public void testGetAllPopulatesNearCache() throws Exception {
        final IMap map = client.getMap(randomMapName(NEAR_CACHE_WITH_DEFAULT_CONFIG));
        final HashSet keys = new HashSet();

        final int size = 1214;
        for (int i = 0; i < size; i++) {
            map.put(i, i);
            keys.add(i);
        }
        //getAll populates near cache
        map.getAll(keys);

        NearCacheStats stats = map.getLocalMapStats().getNearCacheStats();
        assertEquals(size, stats.getOwnedEntryCount());
    }

    @Test
<<<<<<< HEAD
    public void testGetAsyncChecksNearCacheFirst() throws Exception {
        final IMap map = client.getMap(mapWithBasicCash +randomString());
=======
    public void testGetAsync() throws Exception {
        final IMap map = client.getMap(randomMapName(NEAR_CACHE_WITH_DEFAULT_CONFIG));
>>>>>>> 3d18edf1

        int size = 1009;
        for (int i = 0; i < size; i++) {
            map.put(i, i);
        }
        //populate near cache
        for (int i = 0; i < size; i++) {
            map.get(i);
        }
        //generate near cache hits with async call
        for (int i = 0; i < size; i++) {
            Future async = map.getAsync(i);
            async.get();
        }
        NearCacheStats stats = map.getLocalMapStats().getNearCacheStats();
        assertEquals(size, stats.getOwnedEntryCount());
        assertEquals(size, stats.getHits());
    }

    @Test
    @Category(ProblematicTest.class)
    public void testGetAsyncPopulatesNearCache() throws Exception {
        final IMap map = client.getMap(mapWithBasicCash +randomString());

        int size = 1239;
        for (int i = 0; i < size; i++) {
            map.put(i, i);
        }
        //populate near cache
        for (int i = 0; i < size; i++) {
            Future async = map.getAsync(i);
            async.get();
        }
        //generate near cache hits with async call
        for (int i = 0; i < size; i++) {
            map.get(i);
        }
        NearCacheStats stats = map.getLocalMapStats().getNearCacheStats();
        assertEquals(size, stats.getOwnedEntryCount());
        assertEquals(size, stats.getHits());
    }

    @Test
    @Category(ProblematicTest.class)
    public void testRemovedKeyValueNotInNearCache() throws Exception {
        final IMap map = client.getMap(mapWithBasicCash +randomString());

        int size = 1247;
        for (int i = 0; i < size; i++) {
            map.put(i, i);
        }
        //populate near cache
        for (int i = 0; i < size; i++) {
            map.get(i);
        }

        for (int i = 0; i < size; i++) {
            map.remove(i);
            assertNull(map.get(i));
        }
    }

    @Test
    public void testNearCachePopulatedAndHitsGenerated() throws Exception {
        final IMap map = client.getMap(randomMapName(NEAR_CACHE_WITH_NO_INVALIDATION));

        final int size = 1278;
        for (int i = 0; i < size; i++) {
            map.put(i, i);
            map.get(i);  //populate near cache
            map.get(i);  //generate near cache hits
        }

        NearCacheStats stats = map.getLocalMapStats().getNearCacheStats();
        System.out.println("stats = " + stats);
        assertEquals(size, stats.getOwnedEntryCount());
        assertEquals(size, stats.getHits());
    }

    @Test
    public void testNearCachePopulatedAndHitsGenerated2() throws Exception {
        final IMap map = client.getMap(randomMapName(NEAR_CACHE_WITH_NO_INVALIDATION));

        final int size = 1278;
        for (int i = 0; i < size; i++) {
            map.put(i, i);
        }
        for (int i = 0; i < size; i++) {
            map.get(i);  //populate near cache
        }
        for (int i = 0; i < size; i++) {
            map.get(i);  //generate near cache hits
        }

        NearCacheStats stats = map.getLocalMapStats().getNearCacheStats();
        System.out.println("stats = " + stats);
        assertEquals(size, stats.getOwnedEntryCount());
        assertEquals(size, stats.getHits());
    }

    @Test
    public void testIssue2009() throws Exception {
        final IMap map = client.getMap(randomMapName(NEAR_CACHE_WITH_DEFAULT_CONFIG));
        NearCacheStats stats = map.getLocalMapStats().getNearCacheStats();
        assertNotNull(stats);
    }

    @Test
    public void testGetNearCacheStatsBeforePopulation() {
        final IMap map = client.getMap(randomMapName(NEAR_CACHE_WITH_NO_INVALIDATION));
        final int size = 101;
        for (int i = 0; i < size; i++) {
            map.put(i, i);
        }
        final NearCacheStats stats = map.getLocalMapStats().getNearCacheStats();
        assertNotNull(stats);
    }

    @Test
    public void testNearCacheMisses() {
        final IMap map = client.getMap(randomMapName(NEAR_CACHE_WITH_NO_INVALIDATION));

        final int size = 1321;
        for (int i = 0; i < size; i++) {
            map.get("NotThere" + i);
        }
        NearCacheStats stats = map.getLocalMapStats().getNearCacheStats();
        assertEquals(size, stats.getMisses());
        assertEquals(size, stats.getOwnedEntryCount());
    }

    @Test
    public void testNearCacheMisses_whenRepeatedOnSameKey() {
        final IMap map = client.getMap(mapWithBasicCash +randomString());

        final int size = 17;
        for (int i = 0; i < size; i++) {
            map.get("NOT_THERE");
        }

        NearCacheStats stats = map.getLocalMapStats().getNearCacheStats();
        assertEquals(1, stats.getOwnedEntryCount());
        assertEquals(size, stats.getMisses());
    }

    // possible cause : https://github.com/hazelcast/hazelcast/issues/2065
    @Test
    @Category(ProblematicTest.class)
    public void testMapRemove_WithNearCache() {
        final IMap map = client.getMap(randomMapName(NEAR_CACHE_WITH_DEFAULT_CONFIG));

        final int size = 1113;
        for (int i = 0; i < size; i++) {
            map.put(i, i);
        }
        for (int i = 0; i < size; i++) {
            map.get(i);
        }
        for (int i = 0; i < size; i++) {
            map.remove(i);
        }

        NearCacheStats stats = map.getLocalMapStats().getNearCacheStats();
        assertEquals(size, stats.getMisses());
        assertEquals(0, stats.getOwnedEntryCount());
    }

    @Test
    public void testNearCacheMaxSize() {
        final IMap map = client.getMap(randomMapName(NEAR_CACHE_WITH_MAX_SIZE));

        for (int i = 0; i < MAX_CACHE_SIZE + 1; i++) {
            map.put(i, i);
        }
        //populate near cache
        for (int i = 0; i < MAX_CACHE_SIZE + 1; i++) {
            map.get(i);
        }

        final int evictionSize = (int) (MAX_CACHE_SIZE * (ClientNearCache.EVICTION_PERCENTAGE / 100.0));
        final int remainingSize = MAX_CACHE_SIZE - evictionSize;

        HazelcastTestSupport.assertTrueEventually(new AssertTask() {
            @Override
            public void run() throws Exception {
                final NearCacheStats stats = map.getLocalMapStats().getNearCacheStats();
                assertEquals(remainingSize, stats.getOwnedEntryCount());
            }
        });
    }

    @Test
    public void testNearCacheTTLCleanup() {
        final IMap map = client.getMap(randomMapName(NEAR_CACHE_WITH_TTL));

        final int size = 133;
        for (int i = 0; i < size; i++) {
            map.put(i, i);
        }
        //populate near cache
        for (int i = 0; i < size; i++) {
            map.get(i);
        }

        sleepSeconds(ClientNearCache.TTL_CLEANUP_INTERVAL_MILLS / 1000);
        map.get(0);

        final int expectedSize = 1;
        HazelcastTestSupport.assertTrueEventually(new AssertTask() {
            public void run() throws Exception {
                final NearCacheStats stats = map.getLocalMapStats().getNearCacheStats();
                assertEquals(expectedSize, stats.getOwnedEntryCount());
            }
        });
    }

    @Test
    public void testNearCacheIdleRecordsEvicted() {
        final IMap map = client.getMap(randomMapName(NEAR_CACHE_WITH_IDLE));

        final int size = 147;
        for (int i = 0; i < size; i++) {
            map.put(i, i);
        }
        //populate near cache
        for (int i = 0; i < size; i++) {
            map.get(i);
        }
        //generate near cache hits
        for (int i = 0; i < size; i++) {
            map.get(i);
        }

        NearCacheStats stats = map.getLocalMapStats().getNearCacheStats();
        long hitsBeforeIdleExpire = stats.getHits();

        sleepSeconds(MAX_IDLE_SECONDS + 1);

        for (int i = 0; i < size; i++) {
            map.get(i);
        }
        stats = map.getLocalMapStats().getNearCacheStats();

        assertEquals("as the hits are not equal, the entries were not cleared from near cash after MaxIdleSeconds", hitsBeforeIdleExpire, stats.getHits(), size);
    }

    @Test
    public void testNearCacheInvalidateOnChange() {
        final String mapName = randomMapName(NEAR_CACHE_WITH_INVALIDATION);
        final IMap nodeMap = h1.getMap(mapName);
        final IMap clientMap = client.getMap(mapName);

        final int size = 118;
        for (int i = 0; i < size; i++) {
            nodeMap.put(i, i);
        }
        //populate near cache
        for (int i = 0; i < size; i++) {
            clientMap.get(i);
        }

        NearCacheStats stats = clientMap.getLocalMapStats().getNearCacheStats();
        long OwnedEntryCountBeforeInvalidate = stats.getOwnedEntryCount();

        //invalidate near cache from cluster
        for (int i = 0; i < size; i++) {
            nodeMap.put(i, i);
        }

        assertEquals(size, OwnedEntryCountBeforeInvalidate);

        assertTrueEventually(new AssertTask() {
            public void run() throws Exception {
                NearCacheStats stats = clientMap.getLocalMapStats().getNearCacheStats();
                assertEquals(0, stats.getOwnedEntryCount());
            }
        });
    }

    @Test
    @Category(ProblematicTest.class) // one can see stale value on the near cache after map.remove
    public void testNearCacheContainsKey() {
        final IMap map = client.getMap(randomMapName(NEAR_CACHE_WITH_DEFAULT_CONFIG));

        map.put("key1", "value1");
        map.put("key2", "value2");
        map.put("key3", "value3");

        map.get("key1");
        map.get("key2");
        map.get("key3");
        map.remove("key1");

        assertFalse(map.containsKey("key5"));
        assertTrue(map.containsKey("key2"));
        assertFalse(map.containsKey("key1"));
    }
}<|MERGE_RESOLUTION|>--- conflicted
+++ resolved
@@ -124,7 +124,6 @@
         assertTrue("readFromCacheTime > readFromClusterTime", readFromCacheTime < readFromClusterTime);
     }
 
-
     @Test
     public void testGetAllChecksNearCacheFirst() throws Exception {
         final IMap map = client.getMap(randomMapName(NEAR_CACHE_WITH_DEFAULT_CONFIG));
@@ -165,13 +164,8 @@
     }
 
     @Test
-<<<<<<< HEAD
-    public void testGetAsyncChecksNearCacheFirst() throws Exception {
-        final IMap map = client.getMap(mapWithBasicCash +randomString());
-=======
     public void testGetAsync() throws Exception {
         final IMap map = client.getMap(randomMapName(NEAR_CACHE_WITH_DEFAULT_CONFIG));
->>>>>>> 3d18edf1
 
         int size = 1009;
         for (int i = 0; i < size; i++) {
